{
  "compilerOptions": {
    "outDir": "./dist/",
    "noImplicitAny": true,
    "module": "ESNext",
    "target": "es2020",
    "jsx": "react",
    "allowJs": true,
    "moduleResolution": "Bundler",
    "esModuleInterop": true,
    "resolveJsonModule": true,
    "declaration": true,
    "declarationMap": true,
    "sourceMap": true,
    "lib": ["es2020", "dom"],
<<<<<<< HEAD
    "types": ["jest", "node"]
=======
    "skipLibCheck": true
>>>>>>> acbcba72
  },
  "include": ["src/**/*", "__tests__/**/*"]
}<|MERGE_RESOLUTION|>--- conflicted
+++ resolved
@@ -13,11 +13,7 @@
     "declarationMap": true,
     "sourceMap": true,
     "lib": ["es2020", "dom"],
-<<<<<<< HEAD
-    "types": ["jest", "node"]
-=======
     "skipLibCheck": true
->>>>>>> acbcba72
   },
   "include": ["src/**/*", "__tests__/**/*"]
 }