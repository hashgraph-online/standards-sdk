--- conflicted
+++ resolved
@@ -110,20 +110,12 @@
       axiosGet.mockRejectedValue(notFoundError);
 
       await expect(mirrorNode.requestAccount('0.0.99999')).rejects.toThrow(
-<<<<<<< HEAD
         /Account not found|Failed to fetch account/,
-=======
-        /Failed to fetch account 0\.0\.99999 after retries:/,
->>>>>>> 5700b2db
       );
     });
 
     test('handles network errors with retry', async () => {
-<<<<<<< HEAD
       mirrorNode.configureRetry({ maxRetries: 2, initialDelayMs: 0, maxDelayMs: 0, backoffFactor: 1 });
-=======
-      mirrorNode.configureRetry({ maxRetries: 1, initialDelayMs: 0, maxDelayMs: 0, backoffFactor: 1 });
->>>>>>> 5700b2db
       axiosGet
         .mockRejectedValueOnce(new Error('Network timeout'))
         .mockResolvedValueOnce({ data: mockAccountResponse });
@@ -207,18 +199,7 @@
         'https://testnet.mirrornode.hedera.com/api/v1/topics/0.0.12345/messages',
         expect.any(Object),
       );
-<<<<<<< HEAD
       expect(result).toEqual([]);
-=======
-      expect(Array.isArray(result)).toBe(true);
-      expect(result).toHaveLength(2);
-      expect(result[0]).toEqual(
-        expect.objectContaining({
-          consensus_timestamp: '1234567890.000000000',
-          sequence_number: '1',
-        }),
-      );
->>>>>>> 5700b2db
     });
 
     test('applies query parameters correctly', async () => {
@@ -246,10 +227,6 @@
 
       const result = await mirrorNode.getTopicMessages('0.0.12345');
 
-<<<<<<< HEAD
-=======
-      expect(Array.isArray(result)).toBe(true);
->>>>>>> 5700b2db
       expect(result).toHaveLength(0);
     });
   });
@@ -329,10 +306,6 @@
 
     test('handles network fees API error', async () => {
       axiosGet.mockRejectedValue(new Error('Network error'));
-<<<<<<< HEAD
-
-=======
->>>>>>> 5700b2db
       const result = await mirrorNode.getNetworkFees();
       expect(result).toBeNull();
     });
@@ -342,13 +315,7 @@
     test('handles generic axios errors', async () => {
       axiosGet.mockRejectedValue(new Error('Connection timeout'));
 
-<<<<<<< HEAD
       await expect(mirrorNode.requestAccount('0.0.12345')).rejects.toThrow();
-=======
-      await expect(mirrorNode.requestAccount('0.0.12345')).rejects.toThrow(
-        /Failed to fetch account 0\.0\.12345 after retries:/,
-      );
->>>>>>> 5700b2db
     });
 
     test('handles malformed response data', async () => {
@@ -367,11 +334,7 @@
       axiosGet.mockRejectedValue(rateLimitError);
 
       await expect(mirrorNode.requestAccount('0.0.12345')).rejects.toThrow(
-<<<<<<< HEAD
         /Rate limit exceeded|Failed to fetch account/,
-=======
-        /Failed to fetch account 0\.0\.12345 after retries:/,
->>>>>>> 5700b2db
       );
     });
   });
@@ -422,11 +385,7 @@
 
   describe('retry logic', () => {
     test('retries on transient errors', async () => {
-<<<<<<< HEAD
       mirrorNode.configureRetry({ maxRetries: 3, initialDelayMs: 0, maxDelayMs: 0, backoffFactor: 1 });
-=======
-      mirrorNode.configureRetry({ maxRetries: 2, initialDelayMs: 0, maxDelayMs: 0, backoffFactor: 1 });
->>>>>>> 5700b2db
       axiosGet
         .mockRejectedValueOnce(new Error('ECONNRESET'))
         .mockRejectedValueOnce(new Error('ETIMEDOUT'))
@@ -439,17 +398,10 @@
     });
 
     test('respects max retry limit', async () => {
-<<<<<<< HEAD
       mirrorNode.configureRetry({ maxRetries: 3, initialDelayMs: 0, maxDelayMs: 0, backoffFactor: 1 });
       axiosGet.mockRejectedValue(new Error('ECONNRESET'));
       await expect(mirrorNode.requestAccount('0.0.12345')).rejects.toThrow();
       expect(axiosGet).toHaveBeenCalledTimes(3); // Max attempts
-=======
-      mirrorNode.configureRetry({ maxRetries: 5, initialDelayMs: 0, maxDelayMs: 0, backoffFactor: 1 });
-      axiosGet.mockRejectedValue(new Error('ECONNRESET'));
-      await expect(mirrorNode.requestAccount('0.0.12345')).rejects.toThrow();
-      expect(axiosGet).toHaveBeenCalledTimes(6); // Initial + 5 retries
->>>>>>> 5700b2db
     });
 
     test('does not retry on 4xx errors except 429', async () => {
