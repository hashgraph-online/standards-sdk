import {
  TopicCreateTransaction,
  TopicMessageSubmitTransaction,
  PublicKey,
  KeyList,
  TopicId,
} from '@hashgraph/sdk';
import {
  encodeHcs2RegistryMemo,
  buildTopicCreateTx,
  buildMessageTx,
  MaybeKey,
} from '../../../src/common/tx/tx-utils';

jest.mock('@hashgraph/sdk', () => {
<<<<<<< HEAD
  const TopicCreateTransaction = jest.fn().mockImplementation(() => ({
=======
  const PublicKeyMock: any = jest.fn().mockImplementation(() => ({}));
  PublicKeyMock.fromString = jest.fn();

  return {
  TopicCreateTransaction: jest.fn().mockImplementation(() => ({
>>>>>>> 4c5734d0
    setTopicMemo: jest.fn().mockReturnThis(),
    setAdminKey: jest.fn().mockReturnThis(),
    setSubmitKey: jest.fn().mockReturnThis(),
    freezeWith: jest.fn().mockReturnThis(),
  }));

  const TopicMessageSubmitTransaction = jest.fn().mockImplementation(() => ({
    setTopicId: jest.fn().mockReturnThis(),
    setMessage: jest.fn().mockReturnThis(),
    setTransactionMemo: jest.fn().mockReturnThis(),
    freezeWith: jest.fn().mockReturnThis(),
<<<<<<< HEAD
  }));

  const PublicKey: any = jest.fn().mockImplementation(() => ({}));
  PublicKey.fromString = jest.fn();

  const KeyList = jest.fn().mockImplementation(() => ({}));

  const TopicId = {
    fromString: jest.fn(),
  };

  return {
    TopicCreateTransaction,
    TopicMessageSubmitTransaction,
    PublicKey,
    KeyList,
    TopicId,
  };
=======
  })),
  PublicKey: PublicKeyMock,
  KeyList: jest.fn().mockImplementation(() => ({
  })),
  TopicId: {
    fromString: jest.fn(),
  },
};
>>>>>>> 4c5734d0
});

describe('Common TX Utils', () => {
  const mockTopicCreateTransaction = TopicCreateTransaction as jest.MockedClass<typeof TopicCreateTransaction>;
  const mockTopicMessageSubmitTransaction = TopicMessageSubmitTransaction as jest.MockedClass<typeof TopicMessageSubmitTransaction>;
  const mockPublicKey = PublicKey as jest.Mocked<typeof PublicKey>;
  const mockTopicId = TopicId as jest.Mocked<typeof TopicId>;

  beforeEach(() => {
    jest.clearAllMocks();

    const mockTxInstance = {
      setTopicMemo: jest.fn().mockReturnThis(),
      setAdminKey: jest.fn().mockReturnThis(),
      setSubmitKey: jest.fn().mockReturnThis(),
      freezeWith: jest.fn().mockReturnThis(),
    };

    const mockMessageTxInstance = {
      setTopicId: jest.fn().mockReturnThis(),
      setMessage: jest.fn().mockReturnThis(),
      setTransactionMemo: jest.fn().mockReturnThis(),
      freezeWith: jest.fn().mockReturnThis(),
    };

    mockTopicCreateTransaction.mockReturnValue(mockTxInstance as any);
    mockTopicMessageSubmitTransaction.mockReturnValue(mockMessageTxInstance as any);
  });

  describe('encodeHcs2RegistryMemo', () => {
    test('should encode HCS-2 registry memo with indexed flag 0', () => {
      const result = encodeHcs2RegistryMemo(0, 86400);
      expect(result).toBe('hcs-2:0:86400');
    });

    test('should encode HCS-2 registry memo with indexed flag 1', () => {
      const result = encodeHcs2RegistryMemo(1, 3600);
      expect(result).toBe('hcs-2:1:3600');
    });

    test('should encode HCS-2 registry memo with different TTL values', () => {
      expect(encodeHcs2RegistryMemo(0, 0)).toBe('hcs-2:0:0');
      expect(encodeHcs2RegistryMemo(1, 999999)).toBe('hcs-2:1:999999');
    });
  });

  describe('buildTopicCreateTx', () => {
    test('should create topic with memo only', () => {
      const params = {
        memo: 'test-topic-memo',
      };

      const result = buildTopicCreateTx(params);

      expect(mockTopicCreateTransaction).toHaveBeenCalledTimes(1);
      expect(result.setTopicMemo).toHaveBeenCalledWith('test-topic-memo');
      expect(result.setAdminKey).not.toHaveBeenCalled();
      expect(result.setSubmitKey).not.toHaveBeenCalled();
    });

    test('should create topic with admin key as string', () => {
      const mockPublicKeyInstance = {};
      mockPublicKey.fromString.mockReturnValue(mockPublicKeyInstance);

      const params = {
        memo: 'test-topic-memo',
        adminKey: '302a300506032b6570032100114e6abc371b82dab5c15ea149f02d34a53',
      };

      const result = buildTopicCreateTx(params);

      expect(mockPublicKey.fromString).toHaveBeenCalledWith(params.adminKey);
      expect(result.setAdminKey).toHaveBeenCalledWith(mockPublicKeyInstance);
    });

    test('should create topic with submit key as string', () => {
      const mockPublicKeyInstance = {};
      mockPublicKey.fromString.mockReturnValue(mockPublicKeyInstance);

      const params = {
        memo: 'test-topic-memo',
        submitKey: '302a300506032b6570032100114e6abc371b82dab5c15ea149f02d34a53',
      };

      const result = buildTopicCreateTx(params);

      expect(mockPublicKey.fromString).toHaveBeenCalledWith(params.submitKey);
      expect(result.setSubmitKey).toHaveBeenCalledWith(mockPublicKeyInstance);
    });

    test('should create topic with admin key as boolean true', () => {
      const operatorPublicKey = {};
      const params = {
        memo: 'test-topic-memo',
        adminKey: true,
        operatorPublicKey: operatorPublicKey as any,
      };

      const result = buildTopicCreateTx(params);

      expect(result.setAdminKey).toHaveBeenCalledWith(operatorPublicKey);
    });

    test('should create topic with admin key as boolean false', () => {
      const params = {
        memo: 'test-topic-memo',
        adminKey: false,
      };

      const result = buildTopicCreateTx(params);

      expect(result.setAdminKey).not.toHaveBeenCalled();
    });

    test('should create topic with operator public key when boolean true', () => {
      const operatorPublicKey = {} as any;
      const params = {
        memo: 'test-topic-memo',
        adminKey: true,
        operatorPublicKey,
      };

      const result = buildTopicCreateTx(params);

      expect(result.setAdminKey).toHaveBeenCalledWith(operatorPublicKey);
    });

    test('should handle invalid string key gracefully', () => {
      mockPublicKey.fromString.mockImplementation(() => {
        throw new Error('Invalid key format');
      });

      const params = {
        memo: 'test-topic-memo',
        adminKey: 'invalid-key-format',
      };

      const result = buildTopicCreateTx(params);

      expect(result.setAdminKey).not.toHaveBeenCalled();
    });

    test('should create topic with both admin and submit keys', () => {
      const mockAdminKey = {};
      const mockSubmitKey = {};
      mockPublicKey.fromString
        .mockReturnValueOnce(mockAdminKey)
        .mockReturnValueOnce(mockSubmitKey);

      const params = {
        memo: 'test-topic-memo',
        adminKey: 'admin-key-string',
        submitKey: 'submit-key-string',
      };

      const result = buildTopicCreateTx(params);

      expect(result.setAdminKey).toHaveBeenCalledWith(mockAdminKey);
      expect(result.setSubmitKey).toHaveBeenCalledWith(mockSubmitKey);
    });

    test('should create topic with operator public key for boolean true', () => {
      const operatorPublicKey = {};
      const params = {
        memo: 'test-topic-memo',
        adminKey: true,
        submitKey: true,
        operatorPublicKey: operatorPublicKey as any,
      };

      const result = buildTopicCreateTx(params);

      expect(result.setAdminKey).toHaveBeenCalledWith(operatorPublicKey);
      expect(result.setSubmitKey).toHaveBeenCalledWith(operatorPublicKey);
    });
  });

  describe('buildMessageTx', () => {
    test('should create message transaction with string message', () => {
      const mockTopicIdInstance = {};
      mockTopicId.fromString.mockReturnValue(mockTopicIdInstance);

      const params = {
        topicId: '0.0.12345',
        message: 'Hello World',
      };

      const result = buildMessageTx(params);

      expect(mockTopicId.fromString).toHaveBeenCalledWith('0.0.12345');
      expect(result.setTopicId).toHaveBeenCalledWith(mockTopicIdInstance);
      expect(result.setMessage).toHaveBeenCalledWith('Hello World');
      expect(result.setTransactionMemo).not.toHaveBeenCalled();
    });

    test('should create message transaction with Uint8Array message', () => {
      const mockTopicIdInstance = {};
      mockTopicId.fromString.mockReturnValue(mockTopicIdInstance);

      const message = new Uint8Array([72, 101, 108, 108, 111]); // "Hello"
      const params = {
        topicId: '0.0.12345',
        message,
      };

      const result = buildMessageTx(params);

      expect(result.setMessage).toHaveBeenCalledWith(message);
    });

    test('should create message transaction with transaction memo', () => {
      const mockTopicIdInstance = {};
      mockTopicId.fromString.mockReturnValue(mockTopicIdInstance);

      const params = {
        topicId: '0.0.12345',
        message: 'Hello World',
        transactionMemo: 'Test transaction',
      };

      const result = buildMessageTx(params);

      expect(result.setTransactionMemo).toHaveBeenCalledWith('Test transaction');
    });

    test('should create message transaction with empty memo', () => {
      const mockTopicIdInstance = {};
      mockTopicId.fromString.mockReturnValue(mockTopicIdInstance);

      const params = {
        topicId: '0.0.12345',
        message: 'Hello World',
        transactionMemo: 'test',
      };

      const result = buildMessageTx(params);

      expect(result.setTransactionMemo).toHaveBeenCalledWith('test');
    });

    test('should handle different topic ID formats', () => {
      const mockTopicIdInstance = {};
      mockTopicId.fromString.mockReturnValue(mockTopicIdInstance);

      const testCases = [
        '0.0.12345',
        '1.2.34567',
        '0.0.1',
      ];

      testCases.forEach(topicId => {
        mockTopicId.fromString.mockReturnValueOnce(mockTopicIdInstance);
        const params = {
          topicId,
          message: 'test',
        };

        buildMessageTx(params);

        expect(mockTopicId.fromString).toHaveBeenCalledWith(topicId);
      });
    });
  });

  describe('MaybeKey type handling', () => {
    test('should handle all MaybeKey variants in coerceKey function', () => {
      expect(true).toBe(true);
    });
  });
});<|MERGE_RESOLUTION|>--- conflicted
+++ resolved
@@ -13,46 +13,21 @@
 } from '../../../src/common/tx/tx-utils';
 
 jest.mock('@hashgraph/sdk', () => {
-<<<<<<< HEAD
-  const TopicCreateTransaction = jest.fn().mockImplementation(() => ({
-=======
   const PublicKeyMock: any = jest.fn().mockImplementation(() => ({}));
   PublicKeyMock.fromString = jest.fn();
 
   return {
   TopicCreateTransaction: jest.fn().mockImplementation(() => ({
->>>>>>> 4c5734d0
     setTopicMemo: jest.fn().mockReturnThis(),
     setAdminKey: jest.fn().mockReturnThis(),
     setSubmitKey: jest.fn().mockReturnThis(),
     freezeWith: jest.fn().mockReturnThis(),
-  }));
-
-  const TopicMessageSubmitTransaction = jest.fn().mockImplementation(() => ({
+  })),
+  TopicMessageSubmitTransaction: jest.fn().mockImplementation(() => ({
     setTopicId: jest.fn().mockReturnThis(),
     setMessage: jest.fn().mockReturnThis(),
     setTransactionMemo: jest.fn().mockReturnThis(),
     freezeWith: jest.fn().mockReturnThis(),
-<<<<<<< HEAD
-  }));
-
-  const PublicKey: any = jest.fn().mockImplementation(() => ({}));
-  PublicKey.fromString = jest.fn();
-
-  const KeyList = jest.fn().mockImplementation(() => ({}));
-
-  const TopicId = {
-    fromString: jest.fn(),
-  };
-
-  return {
-    TopicCreateTransaction,
-    TopicMessageSubmitTransaction,
-    PublicKey,
-    KeyList,
-    TopicId,
-  };
-=======
   })),
   PublicKey: PublicKeyMock,
   KeyList: jest.fn().mockImplementation(() => ({
@@ -61,7 +36,6 @@
     fromString: jest.fn(),
   },
 };
->>>>>>> 4c5734d0
 });
 
 describe('Common TX Utils', () => {
@@ -176,17 +150,28 @@
       expect(result.setAdminKey).not.toHaveBeenCalled();
     });
 
-    test('should create topic with operator public key when boolean true', () => {
-      const operatorPublicKey = {} as any;
-      const params = {
-        memo: 'test-topic-memo',
-        adminKey: true,
-        operatorPublicKey,
-      };
-
-      const result = buildTopicCreateTx(params);
-
-      expect(result.setAdminKey).toHaveBeenCalledWith(operatorPublicKey);
+    test('should create topic with PublicKey instance', () => {
+      const publicKeyInstance = new PublicKey();
+      const params = {
+        memo: 'test-topic-memo',
+        adminKey: publicKeyInstance as any,
+      };
+
+      const result = buildTopicCreateTx(params);
+
+      expect(result.setAdminKey).toHaveBeenCalledWith(publicKeyInstance);
+    });
+
+    test('should create topic with KeyList instance', () => {
+      const keyListInstance = new KeyList();
+      const params = {
+        memo: 'test-topic-memo',
+        submitKey: keyListInstance as any,
+      };
+
+      const result = buildTopicCreateTx(params);
+
+      expect(result.setSubmitKey).toHaveBeenCalledWith(keyListInstance);
     });
 
     test('should handle invalid string key gracefully', () => {
