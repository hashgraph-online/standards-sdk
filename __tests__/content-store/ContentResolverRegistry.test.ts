import {
  ContentResolverRegistry,
  ContentResolverRegistryImpl,
} from '../../src/content-store/ContentResolverRegistry';
import type {
  ContentResolverInterface,
  ReferenceResolutionResult,
} from '../../src/content-store/types';
import { Logger } from '../../src/utils/logger';

jest.mock('../../src/utils/logger');

describe('ContentResolverRegistryImpl (isolated instance)', () => {
  let registry: ContentResolverRegistryImpl;
  let mockResolver: jest.Mocked<ContentResolverInterface>;
  let mockLogger: jest.Mocked<Logger>;

  beforeEach(() => {
    jest.clearAllMocks();
    mockResolver = {
      resolveReference: jest.fn(),
      shouldUseReference: jest.fn(),
      extractReferenceId: jest.fn(),
    };
    mockLogger = {
      warn: jest.fn(),
      info: jest.fn(),
      error: jest.fn(),
      debug: jest.fn(),
      trace: jest.fn(),
    } as any;

    (Logger.getInstance as jest.Mock).mockReturnValue(mockLogger);
    registry = new ContentResolverRegistryImpl();
  });

  describe('constructor and instance management', () => {
    test('should create a new instance', () => {
      expect(registry).toBeDefined();
      expect(registry).toBeInstanceOf(ContentResolverRegistryImpl);
    });

    test('getInstance should return singleton instance', () => {
      const instance1 = ContentResolverRegistryImpl.getInstance();
      const instance2 = ContentResolverRegistryImpl.getInstance();
      expect(instance1).toBe(instance2);
    });
  });

  describe('register', () => {
    test('should register a resolver successfully', () => {
      registry.register(mockResolver);

      expect(mockLogger.info).toHaveBeenCalledWith(
        'Content resolver registered',
      );
      expect(registry.getResolver()).toBe(mockResolver);
    });

    test('should warn when replacing existing resolver', () => {
      const newResolver = { ...mockResolver };

      registry.register(mockResolver);
      registry.register(newResolver);

      expect(mockLogger.warn).toHaveBeenCalledWith(
        'Resolver already registered, replacing existing',
      );
      expect(mockLogger.info).toHaveBeenCalledTimes(2);
      expect(registry.getResolver()).toBe(newResolver);
    });
  });

  describe('getResolver', () => {
    test('should return null when no resolver is registered', () => {
      expect(registry.getResolver()).toBeNull();
    });

    test('should return registered resolver', () => {
      registry.register(mockResolver);
      expect(registry.getResolver()).toBe(mockResolver);
    });
  });

  describe('isAvailable', () => {
    test('should return false when no resolver is registered', () => {
      expect(registry.isAvailable()).toBe(false);
    });

    test('should return true when resolver is registered', () => {
      registry.register(mockResolver);
      expect(registry.isAvailable()).toBe(true);
    });
  });

  describe('unregister', () => {
    test('should do nothing when no resolver is registered', () => {
      registry.unregister();
      expect(mockLogger.info).not.toHaveBeenCalled();
    });

    test('should unregister resolver successfully', () => {
      registry.register(mockResolver);
      registry.unregister();

      expect(mockLogger.info).toHaveBeenCalledWith(
        'Content resolver unregistered',
      );
      expect(registry.getResolver()).toBeNull();
      expect(registry.isAvailable()).toBe(false);
    });

    test('should execute unavailable callbacks when unregistering', () => {
      const callback1 = jest.fn();
      const callback2 = jest.fn();

      registry.register(mockResolver);
      registry.onUnavailable(callback1);
      registry.onUnavailable(callback2);

      registry.unregister();

      expect(callback1).toHaveBeenCalled();
      expect(callback2).toHaveBeenCalled();
    });

    test('should handle callback errors gracefully', () => {
      const errorCallback = jest.fn().mockImplementation(() => {
        throw new Error('Callback error');
      });
      const goodCallback = jest.fn();

      registry.register(mockResolver);
      registry.onUnavailable(errorCallback);
      registry.onUnavailable(goodCallback);

      registry.unregister();

      expect(mockLogger.error).toHaveBeenCalledWith(
        'Error in unavailable callback:',
        expect.any(Error),
      );
      expect(goodCallback).toHaveBeenCalled();
    });
  });

  describe('onUnavailable and offUnavailable', () => {
    test('should register and remove unavailable callbacks', () => {
      const callback = jest.fn();

      registry.onUnavailable(callback);
      expect(registry['onUnavailableCallbacks']).toContain(callback);

      registry.offUnavailable(callback);
      expect(registry['onUnavailableCallbacks']).not.toContain(callback);
    });

    test('should handle removing non-existent callback', () => {
      const callback = jest.fn();
      registry.offUnavailable(callback);
      expect(registry['onUnavailableCallbacks']).toHaveLength(0);
    });
  });

  describe('withResolver', () => {
    const mockResult: ReferenceResolutionResult = {
      content: Buffer.from('test content'),
      metadata: { mimeType: 'text/plain' },
    };

    test('should execute operation with resolver when available', async () => {
      const operation = jest.fn().mockResolvedValue(mockResult);
      const fallback = jest.fn();

      registry.register(mockResolver);

      const result = await registry.withResolver(operation, fallback);

      expect(operation).toHaveBeenCalledWith(mockResolver);
      expect(fallback).not.toHaveBeenCalled();
      expect(result).toBe(mockResult);
    });

    test('should use fallback when resolver is not available', async () => {
      const operation = jest.fn();
      const fallback = jest.fn().mockResolvedValue(mockResult);

      const result = await registry.withResolver(operation, fallback);

      expect(operation).not.toHaveBeenCalled();
      expect(fallback).toHaveBeenCalled();
      expect(mockLogger.warn).toHaveBeenCalledWith(
        'No resolver available, using fallback',
      );
      expect(result).toBe(mockResult);
    });

    test('should use fallback when resolver operation fails', async () => {
      const operation = jest
        .fn()
        .mockRejectedValue(new Error('Operation failed'));
      const fallback = jest.fn().mockResolvedValue(mockResult);

      registry.register(mockResolver);

      const result = await registry.withResolver(operation, fallback);

      expect(operation).toHaveBeenCalledWith(mockResolver);
      expect(fallback).toHaveBeenCalled();
      expect(mockLogger.warn).toHaveBeenCalledWith(
        'Resolver operation failed, using fallback:',
        expect.any(Error),
      );
      expect(result).toBe(mockResult);
    });
  });
});

describe('ContentResolverRegistry (singleton)', () => {
  let mockResolver: jest.Mocked<ContentResolverInterface>;
  let mockLogger: jest.Mocked<Logger>;
  let singleton: ContentResolverRegistryImpl;

  beforeEach(() => {
    jest.clearAllMocks();
    mockResolver = {
      resolveReference: jest.fn(),
      shouldUseReference: jest.fn(),
      extractReferenceId: jest.fn(),
    };
    mockLogger = {
      warn: jest.fn(),
      info: jest.fn(),
      error: jest.fn(),
      debug: jest.fn(),
      trace: jest.fn(),
    } as any;

    (Logger.getInstance as jest.Mock).mockReturnValue(mockLogger);
    (ContentResolverRegistryImpl as any)._instance = undefined;
    singleton = ContentResolverRegistryImpl.getInstance();
  });

  test('should be a singleton instance', () => {
    const instance1 = ContentResolverRegistryImpl.getInstance();
    const instance2 = ContentResolverRegistryImpl.getInstance();
    expect(instance1).toBe(instance2);
  });

  test('should maintain state across imports', () => {
    singleton.register(mockResolver);
    expect(singleton.getResolver()).toBe(mockResolver);
    expect(singleton.isAvailable()).toBe(true);

    singleton.unregister();
    expect(singleton.getResolver()).toBeNull();
    expect(singleton.isAvailable()).toBe(false);
  });

  test('should handle concurrent access', async () => {
    const promises = [
      singleton.withResolver(
        async () => 'result1',
        async () => 'fallback1',
      ),
      singleton.withResolver(
        async () => 'result2',
        async () => 'fallback2',
      ),
    ];

<<<<<<< HEAD
    singleton.register(mockResolver);
    const results = await Promise.all(promises);
=======
    const initialResults = await Promise.all(promises);
    expect(initialResults).toEqual(['fallback1', 'fallback2']);
>>>>>>> 4c5734d0

    ContentResolverRegistry.register(mockResolver);
    const op1 = await ContentResolverRegistry.withResolver(
      async () => 'result1',
      async () => 'fallback1',
    );
    const op2 = await ContentResolverRegistry.withResolver(
      async () => 'result2',
      async () => 'fallback2',
    );
    expect([op1, op2]).toEqual(['result1', 'result2']);
  });

  test('should clear callbacks on unregister', () => {
    const callback = jest.fn();

    singleton.onUnavailable(callback);
    singleton.register(mockResolver);
    singleton.unregister();

    expect(callback).toHaveBeenCalled();
  });
});<|MERGE_RESOLUTION|>--- conflicted
+++ resolved
@@ -12,6 +12,211 @@
 
 describe('ContentResolverRegistryImpl (isolated instance)', () => {
   let registry: ContentResolverRegistryImpl;
+  let mockResolver: jest.Mocked<ContentResolverInterface>;
+  let mockLogger: jest.Mocked<Logger>;
+
+  beforeEach(() => {
+    jest.clearAllMocks();
+    registry = new ContentResolverRegistryImpl();
+    mockResolver = {
+      resolveReference: jest.fn(),
+      shouldUseReference: jest.fn(),
+      extractReferenceId: jest.fn(),
+    };
+    mockLogger = {
+      warn: jest.fn(),
+      info: jest.fn(),
+      error: jest.fn(),
+      debug: jest.fn(),
+      trace: jest.fn(),
+    } as any;
+
+    (Logger.getInstance as jest.Mock).mockReturnValue(mockLogger);
+  });
+
+  describe('constructor and instance management', () => {
+    test('should create a new instance', () => {
+      expect(registry).toBeDefined();
+      expect(registry).toBeInstanceOf(ContentResolverRegistryImpl);
+    });
+
+    test('getInstance should return singleton instance', () => {
+      const instance1 = ContentResolverRegistryImpl.getInstance();
+      const instance2 = ContentResolverRegistryImpl.getInstance();
+      expect(instance1).toBe(instance2);
+    });
+  });
+
+  describe('register', () => {
+    test('should register a resolver successfully', () => {
+      registry.register(mockResolver);
+
+      expect(mockLogger.info).toHaveBeenCalledWith(
+        'Content resolver registered',
+      );
+      expect(registry.getResolver()).toBe(mockResolver);
+    });
+
+    test('should warn when replacing existing resolver', () => {
+      const newResolver = { ...mockResolver };
+
+      registry.register(mockResolver);
+      registry.register(newResolver);
+
+      expect(mockLogger.warn).toHaveBeenCalledWith(
+        'Resolver already registered, replacing existing',
+      );
+      expect(mockLogger.info).toHaveBeenCalledTimes(2);
+      expect(registry.getResolver()).toBe(newResolver);
+    });
+  });
+
+  describe('getResolver', () => {
+    test('should return null when no resolver is registered', () => {
+      expect(registry.getResolver()).toBeNull();
+    });
+
+    test('should return registered resolver', () => {
+      registry.register(mockResolver);
+      expect(registry.getResolver()).toBe(mockResolver);
+    });
+  });
+
+  describe('isAvailable', () => {
+    test('should return false when no resolver is registered', () => {
+      expect(registry.isAvailable()).toBe(false);
+    });
+
+    test('should return true when resolver is registered', () => {
+      registry.register(mockResolver);
+      expect(registry.isAvailable()).toBe(true);
+    });
+  });
+
+  describe('unregister', () => {
+    test('should do nothing when no resolver is registered', () => {
+      registry.unregister();
+      expect(mockLogger.info).not.toHaveBeenCalled();
+    });
+
+    test('should unregister resolver successfully', () => {
+      registry.register(mockResolver);
+      registry.unregister();
+
+      expect(mockLogger.info).toHaveBeenCalledWith(
+        'Content resolver unregistered',
+      );
+      expect(registry.getResolver()).toBeNull();
+      expect(registry.isAvailable()).toBe(false);
+    });
+
+    test('should execute unavailable callbacks when unregistering', () => {
+      const callback1 = jest.fn();
+      const callback2 = jest.fn();
+
+      registry.register(mockResolver);
+      registry.onUnavailable(callback1);
+      registry.onUnavailable(callback2);
+
+      registry.unregister();
+
+      expect(callback1).toHaveBeenCalled();
+      expect(callback2).toHaveBeenCalled();
+    });
+
+    test('should handle callback errors gracefully', () => {
+      const errorCallback = jest.fn().mockImplementation(() => {
+        throw new Error('Callback error');
+      });
+      const goodCallback = jest.fn();
+
+      registry.register(mockResolver);
+      registry.onUnavailable(errorCallback);
+      registry.onUnavailable(goodCallback);
+
+      registry.unregister();
+
+      expect(mockLogger.error).toHaveBeenCalledWith(
+        'Error in unavailable callback:',
+        expect.any(Error),
+      );
+      expect(goodCallback).toHaveBeenCalled();
+    });
+  });
+
+  describe('onUnavailable and offUnavailable', () => {
+    test('should register and remove unavailable callbacks', () => {
+      const callback = jest.fn();
+
+      registry.onUnavailable(callback);
+      expect(registry['onUnavailableCallbacks']).toContain(callback);
+
+      registry.offUnavailable(callback);
+      expect(registry['onUnavailableCallbacks']).not.toContain(callback);
+    });
+
+    test('should handle removing non-existent callback', () => {
+      const callback = jest.fn();
+      registry.offUnavailable(callback);
+      expect(registry['onUnavailableCallbacks']).toHaveLength(0);
+    });
+  });
+
+  describe('withResolver', () => {
+    const mockResult: ReferenceResolutionResult = {
+      content: Buffer.from('test content'),
+      metadata: { mimeType: 'text/plain' },
+    };
+
+    test('should execute operation with resolver when available', async () => {
+      const operation = jest.fn().mockResolvedValue(mockResult);
+      const fallback = jest.fn();
+
+      registry.register(mockResolver);
+
+      const result = await registry.withResolver(operation, fallback);
+
+      expect(operation).toHaveBeenCalledWith(mockResolver);
+      expect(fallback).not.toHaveBeenCalled();
+      expect(result).toBe(mockResult);
+    });
+
+    test('should use fallback when resolver is not available', async () => {
+      const operation = jest.fn();
+      const fallback = jest.fn().mockResolvedValue(mockResult);
+
+      const result = await registry.withResolver(operation, fallback);
+
+      expect(operation).not.toHaveBeenCalled();
+      expect(fallback).toHaveBeenCalled();
+      expect(mockLogger.warn).toHaveBeenCalledWith(
+        'No resolver available, using fallback',
+      );
+      expect(result).toBe(mockResult);
+    });
+
+    test('should use fallback when resolver operation fails', async () => {
+      const operation = jest
+        .fn()
+        .mockRejectedValue(new Error('Operation failed'));
+      const fallback = jest.fn().mockResolvedValue(mockResult);
+
+      registry.register(mockResolver);
+
+      const result = await registry.withResolver(operation, fallback);
+
+      expect(operation).toHaveBeenCalledWith(mockResolver);
+      expect(fallback).toHaveBeenCalled();
+      expect(mockLogger.warn).toHaveBeenCalledWith(
+        'Resolver operation failed, using fallback:',
+        expect.any(Error),
+      );
+      expect(result).toBe(mockResult);
+    });
+  });
+});
+
+describe('ContentResolverRegistry (singleton)', () => {
   let mockResolver: jest.Mocked<ContentResolverInterface>;
   let mockLogger: jest.Mocked<Logger>;
 
@@ -31,251 +236,39 @@
     } as any;
 
     (Logger.getInstance as jest.Mock).mockReturnValue(mockLogger);
-    registry = new ContentResolverRegistryImpl();
-  });
-
-  describe('constructor and instance management', () => {
-    test('should create a new instance', () => {
-      expect(registry).toBeDefined();
-      expect(registry).toBeInstanceOf(ContentResolverRegistryImpl);
-    });
-
-    test('getInstance should return singleton instance', () => {
-      const instance1 = ContentResolverRegistryImpl.getInstance();
-      const instance2 = ContentResolverRegistryImpl.getInstance();
-      expect(instance1).toBe(instance2);
-    });
-  });
-
-  describe('register', () => {
-    test('should register a resolver successfully', () => {
-      registry.register(mockResolver);
-
-      expect(mockLogger.info).toHaveBeenCalledWith(
-        'Content resolver registered',
-      );
-      expect(registry.getResolver()).toBe(mockResolver);
-    });
-
-    test('should warn when replacing existing resolver', () => {
-      const newResolver = { ...mockResolver };
-
-      registry.register(mockResolver);
-      registry.register(newResolver);
-
-      expect(mockLogger.warn).toHaveBeenCalledWith(
-        'Resolver already registered, replacing existing',
-      );
-      expect(mockLogger.info).toHaveBeenCalledTimes(2);
-      expect(registry.getResolver()).toBe(newResolver);
-    });
-  });
-
-  describe('getResolver', () => {
-    test('should return null when no resolver is registered', () => {
-      expect(registry.getResolver()).toBeNull();
-    });
-
-    test('should return registered resolver', () => {
-      registry.register(mockResolver);
-      expect(registry.getResolver()).toBe(mockResolver);
-    });
-  });
-
-  describe('isAvailable', () => {
-    test('should return false when no resolver is registered', () => {
-      expect(registry.isAvailable()).toBe(false);
-    });
-
-    test('should return true when resolver is registered', () => {
-      registry.register(mockResolver);
-      expect(registry.isAvailable()).toBe(true);
-    });
-  });
-
-  describe('unregister', () => {
-    test('should do nothing when no resolver is registered', () => {
-      registry.unregister();
-      expect(mockLogger.info).not.toHaveBeenCalled();
-    });
-
-    test('should unregister resolver successfully', () => {
-      registry.register(mockResolver);
-      registry.unregister();
-
-      expect(mockLogger.info).toHaveBeenCalledWith(
-        'Content resolver unregistered',
-      );
-      expect(registry.getResolver()).toBeNull();
-      expect(registry.isAvailable()).toBe(false);
-    });
-
-    test('should execute unavailable callbacks when unregistering', () => {
-      const callback1 = jest.fn();
-      const callback2 = jest.fn();
-
-      registry.register(mockResolver);
-      registry.onUnavailable(callback1);
-      registry.onUnavailable(callback2);
-
-      registry.unregister();
-
-      expect(callback1).toHaveBeenCalled();
-      expect(callback2).toHaveBeenCalled();
-    });
-
-    test('should handle callback errors gracefully', () => {
-      const errorCallback = jest.fn().mockImplementation(() => {
-        throw new Error('Callback error');
-      });
-      const goodCallback = jest.fn();
-
-      registry.register(mockResolver);
-      registry.onUnavailable(errorCallback);
-      registry.onUnavailable(goodCallback);
-
-      registry.unregister();
-
-      expect(mockLogger.error).toHaveBeenCalledWith(
-        'Error in unavailable callback:',
-        expect.any(Error),
-      );
-      expect(goodCallback).toHaveBeenCalled();
-    });
-  });
-
-  describe('onUnavailable and offUnavailable', () => {
-    test('should register and remove unavailable callbacks', () => {
-      const callback = jest.fn();
-
-      registry.onUnavailable(callback);
-      expect(registry['onUnavailableCallbacks']).toContain(callback);
-
-      registry.offUnavailable(callback);
-      expect(registry['onUnavailableCallbacks']).not.toContain(callback);
-    });
-
-    test('should handle removing non-existent callback', () => {
-      const callback = jest.fn();
-      registry.offUnavailable(callback);
-      expect(registry['onUnavailableCallbacks']).toHaveLength(0);
-    });
-  });
-
-  describe('withResolver', () => {
-    const mockResult: ReferenceResolutionResult = {
-      content: Buffer.from('test content'),
-      metadata: { mimeType: 'text/plain' },
-    };
-
-    test('should execute operation with resolver when available', async () => {
-      const operation = jest.fn().mockResolvedValue(mockResult);
-      const fallback = jest.fn();
-
-      registry.register(mockResolver);
-
-      const result = await registry.withResolver(operation, fallback);
-
-      expect(operation).toHaveBeenCalledWith(mockResolver);
-      expect(fallback).not.toHaveBeenCalled();
-      expect(result).toBe(mockResult);
-    });
-
-    test('should use fallback when resolver is not available', async () => {
-      const operation = jest.fn();
-      const fallback = jest.fn().mockResolvedValue(mockResult);
-
-      const result = await registry.withResolver(operation, fallback);
-
-      expect(operation).not.toHaveBeenCalled();
-      expect(fallback).toHaveBeenCalled();
-      expect(mockLogger.warn).toHaveBeenCalledWith(
-        'No resolver available, using fallback',
-      );
-      expect(result).toBe(mockResult);
-    });
-
-    test('should use fallback when resolver operation fails', async () => {
-      const operation = jest
-        .fn()
-        .mockRejectedValue(new Error('Operation failed'));
-      const fallback = jest.fn().mockResolvedValue(mockResult);
-
-      registry.register(mockResolver);
-
-      const result = await registry.withResolver(operation, fallback);
-
-      expect(operation).toHaveBeenCalledWith(mockResolver);
-      expect(fallback).toHaveBeenCalled();
-      expect(mockLogger.warn).toHaveBeenCalledWith(
-        'Resolver operation failed, using fallback:',
-        expect.any(Error),
-      );
-      expect(result).toBe(mockResult);
-    });
-  });
-});
-
-describe('ContentResolverRegistry (singleton)', () => {
-  let mockResolver: jest.Mocked<ContentResolverInterface>;
-  let mockLogger: jest.Mocked<Logger>;
-  let singleton: ContentResolverRegistryImpl;
-
-  beforeEach(() => {
-    jest.clearAllMocks();
-    mockResolver = {
-      resolveReference: jest.fn(),
-      shouldUseReference: jest.fn(),
-      extractReferenceId: jest.fn(),
-    };
-    mockLogger = {
-      warn: jest.fn(),
-      info: jest.fn(),
-      error: jest.fn(),
-      debug: jest.fn(),
-      trace: jest.fn(),
-    } as any;
-
-    (Logger.getInstance as jest.Mock).mockReturnValue(mockLogger);
-    (ContentResolverRegistryImpl as any)._instance = undefined;
-    singleton = ContentResolverRegistryImpl.getInstance();
   });
 
   test('should be a singleton instance', () => {
     const instance1 = ContentResolverRegistryImpl.getInstance();
     const instance2 = ContentResolverRegistryImpl.getInstance();
     expect(instance1).toBe(instance2);
+    expect(ContentResolverRegistry).toBe(instance1);
   });
 
   test('should maintain state across imports', () => {
-    singleton.register(mockResolver);
-    expect(singleton.getResolver()).toBe(mockResolver);
-    expect(singleton.isAvailable()).toBe(true);
-
-    singleton.unregister();
-    expect(singleton.getResolver()).toBeNull();
-    expect(singleton.isAvailable()).toBe(false);
+    ContentResolverRegistry.register(mockResolver);
+    expect(ContentResolverRegistry.getResolver()).toBe(mockResolver);
+    expect(ContentResolverRegistry.isAvailable()).toBe(true);
+
+    ContentResolverRegistry.unregister();
+    expect(ContentResolverRegistry.getResolver()).toBeNull();
+    expect(ContentResolverRegistry.isAvailable()).toBe(false);
   });
 
   test('should handle concurrent access', async () => {
     const promises = [
-      singleton.withResolver(
+      ContentResolverRegistry.withResolver(
         async () => 'result1',
         async () => 'fallback1',
       ),
-      singleton.withResolver(
+      ContentResolverRegistry.withResolver(
         async () => 'result2',
         async () => 'fallback2',
       ),
     ];
 
-<<<<<<< HEAD
-    singleton.register(mockResolver);
-    const results = await Promise.all(promises);
-=======
     const initialResults = await Promise.all(promises);
     expect(initialResults).toEqual(['fallback1', 'fallback2']);
->>>>>>> 4c5734d0
 
     ContentResolverRegistry.register(mockResolver);
     const op1 = await ContentResolverRegistry.withResolver(
@@ -292,9 +285,9 @@
   test('should clear callbacks on unregister', () => {
     const callback = jest.fn();
 
-    singleton.onUnavailable(callback);
-    singleton.register(mockResolver);
-    singleton.unregister();
+    ContentResolverRegistry.onUnavailable(callback);
+    ContentResolverRegistry.register(mockResolver);
+    ContentResolverRegistry.unregister();
 
     expect(callback).toHaveBeenCalled();
   });
