import type { ContentStoreInterface } from '../../src/content-store/types';

jest.mock('../../src/utils/logger');
import { Logger } from '../../src/utils/logger';

import {
  ContentStoreService,
  ContentStoreServiceImpl,
  REFERENCE_THRESHOLD,
  extractReferenceId,
  shouldUseReference,
} from '../../src/content-store/ContentStoreService';

describe('ContentStoreServiceImpl (isolated instance)', () => {
  let service: ContentStoreServiceImpl;
  let mockStore: jest.Mocked<ContentStoreInterface>;
  let mockLogger: jest.Mocked<Logger>;

  beforeEach(() => {
    jest.clearAllMocks();
    (ContentStoreServiceImpl as any)._instance = undefined;
    mockStore = {
      storeContent: jest.fn(),
      resolveReference: jest.fn(),
      hasReference: jest.fn(),
      cleanupReference: jest.fn(),
      getStats: jest.fn(),
      updateConfig: jest.fn(),
      performCleanup: jest.fn(),
      dispose: jest.fn(),
    };
    mockLogger = {
      warn: jest.fn(),
      info: jest.fn(),
      error: jest.fn(),
      debug: jest.fn(),
      trace: jest.fn(),
    } as any;

    (Logger.getInstance as jest.Mock).mockReturnValue(mockLogger);
    service = new ContentStoreServiceImpl();
  });

  describe('constructor and instance management', () => {
    test('should create a new instance', () => {
      expect(service).toBeDefined();
      expect(service).toBeInstanceOf(ContentStoreServiceImpl);
    });

    test('getInstance should return singleton instance', () => {
      const instance1 = ContentStoreServiceImpl.getInstance();
      const instance2 = ContentStoreServiceImpl.getInstance();
      expect(instance1).toBe(instance2);
    });
  });

  describe('setInstance', () => {
    test('should set instance successfully', async () => {
      await service.setInstance(mockStore);

      expect(mockLogger.info).toHaveBeenCalledWith(
        'Content store instance set',
      );
      expect(service.getInstance()).toBe(mockStore);
    });

    test('should warn when replacing existing instance', async () => {
      const newStore = { ...mockStore };

      await service.setInstance(mockStore);
      await service.setInstance(newStore);

      expect(mockLogger.warn).toHaveBeenCalledWith(
        'Content store already set, replacing',
      );
      expect(mockLogger.info).toHaveBeenCalledTimes(2);
      expect(service.getInstance()).toBe(newStore);
    });
  });

  describe('getInstance', () => {
    test('should return null when no instance is set', () => {
      expect(service.getInstance()).toBeNull();
    });

    test('should return set instance', async () => {
      await service.setInstance(mockStore);
      expect(service.getInstance()).toBe(mockStore);
    });
  });

  describe('dispose', () => {
    test('should dispose instance successfully', async () => {
      await service.setInstance(mockStore);
      service.dispose();

      expect(mockLogger.info).toHaveBeenCalledWith('Content store disposed');
      expect(service.getInstance()).toBeNull();
      expect(service.isAvailable()).toBe(false);
    });

    test('should handle dispose when no instance is set', () => {
      service.dispose();
      expect(mockLogger.info).toHaveBeenCalledWith('Content store disposed');
    });
  });

  describe('isAvailable', () => {
    test('should return false when no instance is set', () => {
      expect(service.isAvailable()).toBe(false);
    });

    test('should return true when instance is set', async () => {
      await service.setInstance(mockStore);
      expect(service.isAvailable()).toBe(true);
    });
  });
});

describe('ContentStoreService (singleton)', () => {
  let mockStore: jest.Mocked<ContentStoreInterface>;
  let mockLogger: jest.Mocked<Logger>;

  beforeEach(() => {
    jest.clearAllMocks();
    mockStore = {
      storeContent: jest.fn(),
      resolveReference: jest.fn(),
      hasReference: jest.fn(),
      cleanupReference: jest.fn(),
      getStats: jest.fn(),
      updateConfig: jest.fn(),
      performCleanup: jest.fn(),
      dispose: jest.fn(),
    };
    mockLogger = {
      warn: jest.fn(),
      info: jest.fn(),
      error: jest.fn(),
      debug: jest.fn(),
      trace: jest.fn(),
    } as any;

    (Logger.getInstance as jest.Mock).mockReturnValue(mockLogger);
  });

  test('should be a singleton instance', () => {
    (ContentStoreServiceImpl as any)._instance = undefined;
    const instance1 = ContentStoreServiceImpl.getInstance();
    const instance2 = ContentStoreServiceImpl.getInstance();
    expect(instance1).toBe(instance2);
<<<<<<< HEAD
=======
    expect(ContentStoreService).toStrictEqual(instance1);
>>>>>>> 4c5734d0
  });

  test('should maintain state across imports', async () => {
    (ContentStoreServiceImpl as any)._instance = undefined;
    const singleton = ContentStoreServiceImpl.getInstance();

    const testStore = {
      storeContent: jest.fn(),
      resolveReference: jest.fn(),
      hasReference: jest.fn(),
      cleanupReference: jest.fn(),
      getStats: jest.fn(),
      updateConfig: jest.fn(),
      performCleanup: jest.fn(),
      dispose: jest.fn(),
    };

    await singleton.setInstance(testStore);
    expect(singleton.getInstance()).toBe(testStore);
    expect(singleton.isAvailable()).toBe(true);
    expect(mockLogger.info).toHaveBeenCalledWith('Content store instance set');

    singleton.dispose();
    expect(singleton.getInstance()).toBeNull();
    expect(singleton.isAvailable()).toBe(false);
    expect(mockLogger.info).toHaveBeenCalledWith('Content store disposed');
  });
});

describe('extractReferenceId', () => {
  test('should return null for empty string', () => {
    expect(extractReferenceId('')).toBeNull();
    expect(extractReferenceId('   ')).toBeNull();
  });

  test('should extract reference ID from exact format', () => {
    const result = extractReferenceId('content-ref:abc123');
    expect(result).toBe('abc123');
  });

  test('should extract reference ID from embedded format', () => {
    const result = extractReferenceId('Some text content-ref:def456 more text');
    expect(result).toBe('def456');
  });

  test('should handle multiple reference IDs and return first match', () => {
    const result = extractReferenceId(
      'content-ref:abc123 and content-ref:def456',
    );
    expect(result).toBe('abc123');
  });

  test('should return null for invalid format', () => {
    expect(extractReferenceId('invalid-format')).toBeNull();
    expect(extractReferenceId('content-ref:')).toBeNull();
    expect(extractReferenceId('content-ref')).toBeNull();
  });

  test('should handle case sensitivity', () => {
    expect(extractReferenceId('CONTENT-REF:abc123')).toBeNull();
    expect(extractReferenceId('Content-Ref:abc123')).toBeNull();
  });

  test('should handle various spacing', () => {
    expect(extractReferenceId('content-ref:abc123')).toBe('abc123');
    expect(extractReferenceId('  content-ref:abc123  ')).toBe('abc123');
    expect(extractReferenceId('content-ref:abc123\n')).toBe('abc123');
  });

  test('should handle complex embedded cases', () => {
    const complexText = `
      This is some content with a reference: content-ref:a1b2c3d4
      and some more text after it.
    `;
    expect(extractReferenceId(complexText)).toBe('a1b2c3d4');
  });
});

describe('shouldUseReference', () => {
  test('should return false for small content', () => {
    const smallContent = 'Hello World'; // ~11 bytes
    expect(shouldUseReference(smallContent)).toBe(false);
  });

  test('should return true for large string content', () => {
    const largeContent = 'x'.repeat(REFERENCE_THRESHOLD + 1);
    expect(shouldUseReference(largeContent)).toBe(true);
  });

  test('should return true for buffer at threshold', () => {
    const buffer = Buffer.alloc(REFERENCE_THRESHOLD + 1);
    expect(shouldUseReference(buffer)).toBe(true);
  });

  test('should return false for buffer below threshold', () => {
    const buffer = Buffer.alloc(REFERENCE_THRESHOLD - 1);
    expect(shouldUseReference(buffer)).toBe(false);
  });

  test('should return false for buffer exactly at threshold', () => {
    const buffer = Buffer.alloc(REFERENCE_THRESHOLD);
    expect(shouldUseReference(buffer)).toBe(false);
  });

  test('should handle empty content', () => {
    expect(shouldUseReference('')).toBe(false);
    expect(shouldUseReference(Buffer.alloc(0))).toBe(false);
  });

  test('should handle unicode characters in strings', () => {
    const unicodeContent = '🚀'.repeat(15000); // Each emoji is 4 bytes, 60KB total
    expect(shouldUseReference(unicodeContent)).toBe(true);
  });

  test('should handle mixed content types consistently', () => {
    const testString = 'x'.repeat(60000); // 60KB string
    const testBuffer = Buffer.from(testString);

    expect(shouldUseReference(testString)).toBe(true);
    expect(shouldUseReference(testBuffer)).toBe(true);
  });
});

describe('REFERENCE_THRESHOLD', () => {
  test('should be 50KB', () => {
    expect(REFERENCE_THRESHOLD).toBe(50 * 1024);
    expect(REFERENCE_THRESHOLD).toBe(51200);
  });

  test('should be used correctly in shouldUseReference', () => {
    const contentAtThreshold = 'x'.repeat(REFERENCE_THRESHOLD);
    const contentOverThreshold = 'x'.repeat(REFERENCE_THRESHOLD + 1);

    expect(shouldUseReference(contentAtThreshold)).toBe(false);
    expect(shouldUseReference(contentOverThreshold)).toBe(true);
  });
});<|MERGE_RESOLUTION|>--- conflicted
+++ resolved
@@ -19,6 +19,7 @@
   beforeEach(() => {
     jest.clearAllMocks();
     (ContentStoreServiceImpl as any)._instance = undefined;
+    service = new ContentStoreServiceImpl();
     mockStore = {
       storeContent: jest.fn(),
       resolveReference: jest.fn(),
@@ -38,7 +39,6 @@
     } as any;
 
     (Logger.getInstance as jest.Mock).mockReturnValue(mockLogger);
-    service = new ContentStoreServiceImpl();
   });
 
   describe('constructor and instance management', () => {
@@ -101,7 +101,7 @@
 
     test('should handle dispose when no instance is set', () => {
       service.dispose();
-      expect(mockLogger.info).toHaveBeenCalledWith('Content store disposed');
+      expect(mockLogger.info).not.toHaveBeenCalled();
     });
   });
 
@@ -145,20 +145,13 @@
   });
 
   test('should be a singleton instance', () => {
-    (ContentStoreServiceImpl as any)._instance = undefined;
     const instance1 = ContentStoreServiceImpl.getInstance();
     const instance2 = ContentStoreServiceImpl.getInstance();
     expect(instance1).toBe(instance2);
-<<<<<<< HEAD
-=======
     expect(ContentStoreService).toStrictEqual(instance1);
->>>>>>> 4c5734d0
   });
 
   test('should maintain state across imports', async () => {
-    (ContentStoreServiceImpl as any)._instance = undefined;
-    const singleton = ContentStoreServiceImpl.getInstance();
-
     const testStore = {
       storeContent: jest.fn(),
       resolveReference: jest.fn(),
@@ -170,14 +163,14 @@
       dispose: jest.fn(),
     };
 
-    await singleton.setInstance(testStore);
-    expect(singleton.getInstance()).toBe(testStore);
-    expect(singleton.isAvailable()).toBe(true);
+    await ContentStoreService.setInstance(testStore);
+    expect(ContentStoreService.getInstance()).toBe(testStore);
+    expect(ContentStoreService.isAvailable()).toBe(true);
     expect(mockLogger.info).toHaveBeenCalledWith('Content store instance set');
 
-    singleton.dispose();
-    expect(singleton.getInstance()).toBeNull();
-    expect(singleton.isAvailable()).toBe(false);
+    ContentStoreService.dispose();
+    expect(ContentStoreService.getInstance()).toBeNull();
+    expect(ContentStoreService.isAvailable()).toBe(false);
     expect(mockLogger.info).toHaveBeenCalledWith('Content store disposed');
   });
 });
