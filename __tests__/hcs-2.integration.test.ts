--- conflicted
+++ resolved
@@ -19,14 +19,9 @@
   let nonIndexedRegistryTopicId: string;
   let targetTopicId: string;
 
-<<<<<<< HEAD
-  const INDEXED_TTL = 86400;
-  const NON_INDEXED_TTL = 3600;
-=======
   // TTL values to use in tests
   const INDEXED_TTL = 86400; // 24 hours for indexed topics
   const NON_INDEXED_TTL = 3600; // 1 hour for non-indexed topics
->>>>>>> 78e902f8
 
   beforeAll(() => {
     operatorId = process.env.HEDERA_ACCOUNT_ID!;
@@ -62,10 +57,7 @@
       indexedRegistryTopicId = result.topicId!;
       console.log(`Created indexed registry topic: ${indexedRegistryTopicId}`);
 
-<<<<<<< HEAD
-=======
       // Verify the memo format is correct (hcs-2:0:86400)
->>>>>>> 78e902f8
       const topicInfo = await (client as any).getTopicInfo(
         indexedRegistryTopicId,
       );
@@ -90,10 +82,7 @@
         `Created non-indexed registry topic: ${nonIndexedRegistryTopicId}`,
       );
 
-<<<<<<< HEAD
-=======
       // Verify the memo format is correct (hcs-2:1:3600)
->>>>>>> 78e902f8
       const topicInfo = await (client as any).getTopicInfo(
         nonIndexedRegistryTopicId,
       );
@@ -168,30 +157,20 @@
       entryUid = result.sequenceNumber!;
       console.log(`Registered entry with UID: ${entryUid}`);
 
-<<<<<<< HEAD
-      await new Promise(resolve => setTimeout(resolve, 8000));
-
-=======
       // Wait longer for network propagation before querying
       await new Promise(resolve => setTimeout(resolve, 8000));
 
       // Verify the message structure in the registry
->>>>>>> 78e902f8
       const registry = await client.getRegistry(indexedRegistryTopicId);
       console.log(
         'Registry after register:',
         JSON.stringify(registry, null, 2),
       );
 
-<<<<<<< HEAD
-      let entry = registry.entries.find(e => e.sequence === entryUid);
-
-=======
       // First try finding by sequence number
       let entry = registry.entries.find(e => e.sequence === entryUid);
 
       // If not found, try finding by message content as a fallback
->>>>>>> 78e902f8
       if (!entry) {
         console.log('Entry not found by sequence, trying by content...');
         entry = registry.entries.find(
@@ -231,13 +210,6 @@
       expect(result.success).toBe(true);
       console.log(`Updated entry with UID: ${entryUid}`);
 
-<<<<<<< HEAD
-      await new Promise(resolve => setTimeout(resolve, 8000));
-
-      const registry = await client.getRegistry(indexedRegistryTopicId);
-      console.log('Registry after update:', JSON.stringify(registry, null, 2));
-
-=======
       // Wait longer for network propagation before querying
       await new Promise(resolve => setTimeout(resolve, 8000));
 
@@ -246,17 +218,13 @@
       console.log('Registry after update:', JSON.stringify(registry, null, 2));
 
       // Get the update message, first by sequence if possible, then by content
->>>>>>> 78e902f8
       let entry = registry.entries.find(
         e =>
           e.message.op === HCS2Operation.UPDATE &&
           e.message.uid === entryUid.toString(),
       );
 
-<<<<<<< HEAD
-=======
       // If not found, log for debugging
->>>>>>> 78e902f8
       if (!entry) {
         console.log(
           'Update entry not found, checking all entries for content match...',
@@ -315,15 +283,10 @@
       expect(result.success).toBe(true);
       console.log(`Deleted entry with UID: ${entryUid}`);
 
-<<<<<<< HEAD
-      await new Promise(resolve => setTimeout(resolve, 5000));
-
-=======
       // Wait for network propagation
       await new Promise(resolve => setTimeout(resolve, 5000));
 
       // Verify the message structure in the registry
->>>>>>> 78e902f8
       const registry = await client.getRegistry(indexedRegistryTopicId);
       const deleteEntry = registry.entries.find(
         e =>
@@ -410,11 +373,7 @@
 
       await expect(
         client.deleteEntry(nonIndexedRegistryTopicId, {
-<<<<<<< HEAD
-          uid: '1',
-=======
           uid: '1', // Any UID
->>>>>>> 78e902f8
         }),
       ).rejects.toThrow(/only valid for indexed registries/);
     }, 30000);
@@ -452,15 +411,10 @@
       expect(result.success).toBe(true);
       console.log(`Migrated registry to new topic: ${newTopicId}`);
 
-<<<<<<< HEAD
-      await new Promise(resolve => setTimeout(resolve, 5000));
-
-=======
       // Wait for network propagation
       await new Promise(resolve => setTimeout(resolve, 5000));
 
       // Verify the message structure in the registry
->>>>>>> 78e902f8
       const registry = await client.getRegistry(indexedRegistryTopicId);
       const migrateOp = registry.entries.find(
         e =>
@@ -492,10 +446,7 @@
       );
       expect(validRegisterResult.valid).toBe(true);
 
-<<<<<<< HEAD
-=======
       // Valid update message
->>>>>>> 78e902f8
       const updateMessage = {
         p: 'hcs-2',
         op: HCS2Operation.UPDATE,
@@ -506,10 +457,7 @@
       const validUpdateResult = (client as any).validateMessage(updateMessage);
       expect(validUpdateResult.valid).toBe(true);
 
-<<<<<<< HEAD
-=======
       // Valid delete message
->>>>>>> 78e902f8
       const deleteMessage = {
         p: 'hcs-2',
         op: HCS2Operation.DELETE,
@@ -518,10 +466,7 @@
       const validDeleteResult = (client as any).validateMessage(deleteMessage);
       expect(validDeleteResult.valid).toBe(true);
 
-<<<<<<< HEAD
-=======
       // Valid migrate message
->>>>>>> 78e902f8
       const migrateMessage = {
         p: 'hcs-2',
         op: HCS2Operation.MIGRATE,
@@ -547,10 +492,7 @@
         'p: Invalid literal value, expected "hcs-2"',
       );
 
-<<<<<<< HEAD
-=======
       // Missing t_id in register
->>>>>>> 78e902f8
       const missingTargetId = {
         p: 'hcs-2',
         op: HCS2Operation.REGISTER,
@@ -561,10 +503,7 @@
       expect(missingTargetIdResult.valid).toBe(false);
       expect(missingTargetIdResult.errors).toContain(`t_id: Required`);
 
-<<<<<<< HEAD
-=======
       // Missing uid in update
->>>>>>> 78e902f8
       const missingUid = {
         p: 'hcs-2',
         op: HCS2Operation.UPDATE,
@@ -574,10 +513,7 @@
       expect(missingUidResult.valid).toBe(false);
       expect(missingUidResult.errors).toContain('uid: Required');
 
-<<<<<<< HEAD
-=======
       // Memo too long (over 500 chars)
->>>>>>> 78e902f8
       const longMemo = {
         p: 'hcs-2',
         op: HCS2Operation.REGISTER,
@@ -691,10 +627,7 @@
     it('should detect ECDSA key type when explicitly set', () => {
       const privateKey = PrivateKey.generateECDSA();
       const raw = privateKey.toStringRaw();
-<<<<<<< HEAD
-=======
       // Using raw hex for ECDSA
->>>>>>> 78e902f8
       const client = new HCS2Client({
         operatorId,
         operatorKey: raw,
