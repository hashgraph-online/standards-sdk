import {
  WasmExecutor,
  WasmExecutionContext,
  WasmExecutionResult,
} from '../../../src/hcs-12/wasm/wasm-executor';
import { Logger } from '../../../src/utils/logger';
import { HRLResolver } from '../../../src/utils/hrl-resolver';
import { NetworkType } from '../../../src/utils/types';
import { ActionRegistration } from '../../../src/hcs-12/types';

jest.mock('../../../src/utils/logger', () => ({
  Logger: jest.fn().mockImplementation(() => ({
    debug: jest.fn(),
    info: jest.fn(),
    warn: jest.fn(),
    error: jest.fn(),
    trace: jest.fn(),
  })),
}));
jest.mock('../../../src/utils/hrl-resolver', () => ({
  HRLResolver: jest.fn().mockImplementation(() => ({
    resolve: jest.fn(),
  })),
}));

describe('WasmExecutor', () => {
  let mockLogger: jest.Mocked<Logger>;
  let mockHrlResolver: jest.Mocked<HRLResolver>;
  let wasmExecutor: WasmExecutor;
  let originalFunction: any;
  let originalURL: any;
  let originalBlob: any;

  beforeEach(() => {
    mockLogger = {
      debug: jest.fn(),
      info: jest.fn(),
      warn: jest.fn(),
      error: jest.fn(),
      trace: jest.fn(),
    } as any;

    mockHrlResolver = {
      resolve: jest.fn(),
    } as any;

    (Logger as jest.MockedClass<typeof Logger>).mockImplementation(
      () => mockLogger,
    );
    (HRLResolver as jest.MockedClass<typeof HRLResolver>).mockImplementation(
      () => mockHrlResolver,
    );

    wasmExecutor = new WasmExecutor(mockLogger, 'testnet' as NetworkType);

    originalFunction = global.Function;
    originalURL = global.URL;
    originalBlob = global.Blob;
  });

  afterEach(() => {
    jest.clearAllMocks();
    global.Function = originalFunction;
    global.URL = originalURL;
    global.Blob = originalBlob;
  });

  describe('constructor', () => {
    test('should initialize with logger and network', () => {
      expect(wasmExecutor).toBeDefined();
      expect(HRLResolver).toHaveBeenCalledWith();
    });
  });

  describe('execute', () => {
    const mockAction: ActionRegistration = {
      t_id: '0.0.12345',
      js_t_id: '0.0.67890',
      name: 'test-action',
      description: 'Test action',
      schema: {},
    };

    const mockContext: WasmExecutionContext = {
      method: 'POST',
      params: { operation: 'test-op', value: 42 },
      state: { counter: 1 },
    };

    test('should execute JavaScript wrapper when js_t_id is present', async () => {
      const mockModule = {
        default: () => Promise.resolve(),
        WasmInterface: class {
          async POST() {
            return '{"result": "success"}';
          }
          free() {}
        },
      };

      global.Function = jest.fn().mockImplementation(() => (url: string) => Promise.resolve(mockModule));
      global.Blob = jest.fn().mockImplementation(function () { return {}; } as any) as any;
      global.URL = {
        createObjectURL: jest.fn().mockReturnValue('blob:test-url'),
        revokeObjectURL: jest.fn(),
      } as any;
      mockHrlResolver.resolve.mockResolvedValueOnce({
        content: `
          export class WasmInterface {
            async POST(actionName, paramsJson, network, state) {
              return '{"result": "success"}';
            }
          }
          export default function init() {
            return Promise.resolve();
          }
        `,
        contentType: 'application/javascript',
        hash: 'mock-hash',
      });

      mockHrlResolver.resolve.mockResolvedValueOnce({
        content: new ArrayBuffer(100),
        contentType: 'application/wasm',
        hash: 'wasm-hash',
      });
      const originalFunction = global.Function;
      const mockModule = {
        WasmInterface: class {
          async POST() {
            return '{"result": "success"}';
          }
          free() {}
        },
        default: jest.fn().mockResolvedValue(undefined),
      } as any;
      global.Function = jest.fn().mockImplementation(() => (url: string) => Promise.resolve(mockModule)) as any;
      (global as any).window = {};
      const result = await wasmExecutor.execute(mockAction, mockContext);
      global.Function = originalFunction as any;
      delete (global as any).window;
      expect(result.success).toBe(true);
      expect(result.data).toEqual({ result: 'success' });
      expect(mockLogger.debug).toHaveBeenCalledWith(
        'Executing WASM action',
        expect.any(Object),
      );
      expect(mockLogger.debug).toHaveBeenCalledWith(
        'Loading JavaScript wrapper',
        expect.any(Object),
      );
    });

    test('should handle JavaScript wrapper in browser environment', async () => {
      const originalWindow = global.window;
<<<<<<< HEAD
      global.window = {} as any;
=======
      (global as any).window = {} as any;

      const mockBlob = {
        constructor: jest.fn(),
      };
>>>>>>> 5700b2db
      const mockUrl = 'blob:test-url';
      global.URL = {
        createObjectURL: jest.fn().mockReturnValue(mockUrl),
        revokeObjectURL: jest.fn(),
      } as any;
      const mockModule = {
        default: () => Promise.resolve(),
        WasmInterface: class {
          async POST() {
            return '{"success": true}';
          }
          free() {}
        },
      };
<<<<<<< HEAD
      global.Function = jest.fn().mockImplementation(() => (url: string) => Promise.resolve(mockModule));
=======

      const originalFunction2 = global.Function;
      global.Function = jest.fn().mockImplementation(() => (url: string) => Promise.resolve(mockModule)) as any;
>>>>>>> 5700b2db

      mockHrlResolver.resolve.mockResolvedValueOnce({
        content:
          'console.log("test"); export default () => {}; export class WasmInterface {}',
        contentType: 'application/javascript',
        hash: 'mock-hash',
      });

      mockHrlResolver.resolve.mockResolvedValueOnce({
        content: new ArrayBuffer(100),
        contentType: 'application/wasm',
        hash: 'wasm-hash',
      });

      const result = await wasmExecutor.execute(mockAction, mockContext);

      expect(result.success).toBe(true);
      expect(mockLogger.debug).toHaveBeenCalledWith(
        'Module imported, exports:',
        expect.any(Array),
      );
      expect(global.URL.revokeObjectURL).toHaveBeenCalledWith(mockUrl);
      global.Function = originalFunction2 as any;
      (global as any).window = originalWindow;
    });

    test('should handle GET method calls', async () => {
      const getContext: WasmExecutionContext = {
        method: 'GET',
        params: { operation: 'read-op' },
      };

      const mockModule = {
        default: () => Promise.resolve(),
        WasmInterface: class {
          async GET() {
            return '{"data": "read-result"}';
          }
          free() {}
        },
      };
      global.Function = jest.fn().mockImplementation(() => (url: string) => Promise.resolve(mockModule));
      global.Blob = jest.fn().mockImplementation(function () { return {}; } as any) as any;
      global.URL = {
        createObjectURL: jest.fn().mockReturnValue('blob:test-url'),
        revokeObjectURL: jest.fn(),
      } as any;

      mockHrlResolver.resolve.mockResolvedValueOnce({
        content: `
          export class WasmInterface {
            async GET(actionName, paramsJson, network) {
              return '{"data": "read-result"}';
            }
          }
          export default function init() {
            return Promise.resolve();
          }
        `,
        contentType: 'application/javascript',
        hash: 'mock-hash',
      });

      mockHrlResolver.resolve.mockResolvedValueOnce({
        content: new ArrayBuffer(100),
        contentType: 'application/wasm',
        hash: 'wasm-hash',
      });

      const originalFunction3 = global.Function;
      global.Function = jest.fn().mockImplementation(() => (url: string) => Promise.resolve({
        WasmInterface: class { async GET(){ return '{"data":"read-result"}'; } free(){} },
        default: jest.fn().mockResolvedValue(undefined),
      })) as any;
      (global as any).window = {} as any;
      const result = await wasmExecutor.execute(mockAction, getContext);
      global.Function = originalFunction3 as any;
      delete (global as any).window;

      expect(result.success).toBe(true);
      expect(result.data).toEqual({ data: 'read-result' });
      expect(mockLogger.debug).toHaveBeenCalledWith(
        'Calling GET method',
        expect.any(Object),
      );
    });

    test('should handle INFO method calls', async () => {
      const infoContext: WasmExecutionContext = {
        method: 'INFO',
        params: {},
      };

      const mockModule = {
        default: () => Promise.resolve(),
        WasmInterface: class {
          INFO() {
            return '{"version": "1.0.0"}';
          }
          free() {}
        },
      };
      global.Function = jest.fn().mockImplementation(() => (url: string) => Promise.resolve(mockModule));
      global.Blob = jest.fn().mockImplementation(function () { return {}; } as any) as any;
      global.URL = {
        createObjectURL: jest.fn().mockReturnValue('blob:test-url'),
        revokeObjectURL: jest.fn(),
      } as any;

      mockHrlResolver.resolve.mockResolvedValueOnce({
        content: `
          export class WasmInterface {
            INFO() {
              return '{"version": "1.0.0"}';
            }
          }
          export default function init() {
            return Promise.resolve();
          }
        `,
        contentType: 'application/javascript',
        hash: 'mock-hash',
      });

      mockHrlResolver.resolve.mockResolvedValueOnce({
        content: new ArrayBuffer(100),
        contentType: 'application/wasm',
        hash: 'wasm-hash',
      });

      const originalFunction4 = global.Function;
      global.Function = jest.fn().mockImplementation(() => (url: string) => Promise.resolve({
        WasmInterface: class { INFO(){ return '{"version":"1.0.0"}'; } free(){} },
        default: jest.fn().mockResolvedValue(undefined),
      })) as any;
      (global as any).window = {} as any;
      const result = await wasmExecutor.execute(mockAction, infoContext);
      global.Function = originalFunction4 as any;
      delete (global as any).window;

      expect(result.success).toBe(true);
      expect(result.data).toEqual({ version: '1.0.0' });
      expect(mockLogger.debug).toHaveBeenCalledWith('Calling INFO method');
    });

    test('should throw error for unsupported methods', async () => {
      const unsupportedContext: WasmExecutionContext = {
        method: 'UNSUPPORTED',
        params: {},
      };

      const mockModule = {
        default: () => Promise.resolve(),
        WasmInterface: class {
          async GET() { return '{}'; }
          free() {}
        },
      };
      global.Function = jest.fn().mockImplementation(() => (url: string) => Promise.resolve(mockModule));
      global.Blob = jest.fn().mockImplementation(function () { return {}; } as any) as any;
      global.URL = {
        createObjectURL: jest.fn().mockReturnValue('blob:test-url'),
        revokeObjectURL: jest.fn(),
      } as any;

      mockHrlResolver.resolve.mockResolvedValueOnce({
        content: `
          export class WasmInterface {
            async GET() { return '{}'; }
          }
          export default function init() {
            return Promise.resolve();
          }
        `,
        contentType: 'application/javascript',
        hash: 'mock-hash',
      });

      mockHrlResolver.resolve.mockResolvedValueOnce({
        content: new ArrayBuffer(100),
        contentType: 'application/wasm',
        hash: 'wasm-hash',
      });

      const originalFunction = global.Function;
      (global as any).window = {} as any;
      global.Function = jest.fn().mockImplementation(() => (url: string) => Promise.resolve({
        WasmInterface: class { async GET(){ return '{}'; } free(){} },
        default: jest.fn().mockResolvedValue(undefined),
      })) as any;
      const result = await wasmExecutor.execute(mockAction, unsupportedContext);
      global.Function = originalFunction as any;
      delete (global as any).window;

      expect(result.success).toBe(false);
      expect(result.error).toContain('Method UNSUPPORTED not supported');
    });

    test('should throw error when JavaScript module fails to load', async () => {
      mockHrlResolver.resolve.mockResolvedValueOnce({
        content: null,
        contentType: 'application/javascript',
        hash: 'mock-hash',
      });

      const originalFunction5 = global.Function;
      global.Function = jest.fn().mockImplementation(() => (url: string) => Promise.resolve({ default: undefined })) as any;
      (global as any).window = {} as any;
      const result = await wasmExecutor.execute(mockAction, mockContext);
      global.Function = originalFunction5 as any;
      delete (global as any).window;

      expect(result.success).toBe(false);
      expect(result.error).toContain('Failed to load JavaScript module');
    });

    test('should throw error when no init function found', async () => {
      const emptyModule = {};
      global.Function = jest.fn().mockImplementation(() => (url: string) => Promise.resolve(emptyModule));
      global.Blob = jest.fn().mockImplementation(function () { return {}; } as any) as any;
      global.URL = {
        createObjectURL: jest.fn().mockReturnValue('blob:test-url'),
        revokeObjectURL: jest.fn(),
      } as any;
      mockHrlResolver.resolve.mockResolvedValueOnce({
        content: `export const someExport = 'value';`,
        contentType: 'application/javascript',
        hash: 'mock-hash',
      });

      const originalFunction6 = global.Function;
      global.Function = jest.fn().mockImplementation(() => (url: string) => Promise.resolve({ default: jest.fn().mockResolvedValue(undefined) })) as any;
      (global as any).window = {} as any;
<<<<<<< HEAD
      mockHrlResolver.resolve.mockResolvedValueOnce({
        content: new ArrayBuffer(10),
        contentType: 'application/wasm',
        hash: 'wasm-hash',
      });
=======
>>>>>>> 5700b2db
      const result = await wasmExecutor.execute(mockAction, mockContext);
      global.Function = originalFunction6 as any;
      delete (global as any).window;

      expect(result.success).toBe(false);
      expect(result.error).toContain('WasmInterface not found');
    });

    test('should throw error when WasmInterface not found', async () => {
      const noInterfaceModule = { default: () => Promise.resolve(), otherExport: 'value' };
      global.Function = jest.fn().mockImplementation(() => (url: string) => Promise.resolve(noInterfaceModule));
      global.Blob = jest.fn().mockImplementation(function () { return {}; } as any) as any;
      global.URL = {
        createObjectURL: jest.fn().mockReturnValue('blob:test-url'),
        revokeObjectURL: jest.fn(),
      } as any;
      mockHrlResolver.resolve.mockResolvedValueOnce({
        content: `export default function init() { return Promise.resolve(); }`,
        contentType: 'application/javascript',
        hash: 'mock-hash',
      });
      mockHrlResolver.resolve.mockResolvedValueOnce({
        content: new ArrayBuffer(8),
        contentType: 'application/wasm',
        hash: 'wasm-hash',
      });

      const originalFunction7 = global.Function;
      global.Function = jest.fn().mockImplementation(() => (url: string) => Promise.resolve({
        WasmInterface: class { async POST(){ return 'invalid json'; } free(){} },
        default: jest.fn().mockResolvedValue(undefined),
      })) as any;
      (global as any).window = {} as any;
<<<<<<< HEAD
      mockHrlResolver.resolve.mockResolvedValueOnce({
        content: new ArrayBuffer(10),
        contentType: 'application/wasm',
        hash: 'wasm-hash',
      });
=======
>>>>>>> 5700b2db
      const result = await wasmExecutor.execute(mockAction, mockContext);
      global.Function = originalFunction7 as any;
      delete (global as any).window;

      expect(result.success).toBe(true);
      expect(result.data).toEqual({ value: 'invalid json' });
    });

    test('should handle raw WASM execution error', async () => {
      const actionWithoutJs: ActionRegistration = {
        ...mockAction,
        js_t_id: undefined,
      };

      const result = await wasmExecutor.execute(actionWithoutJs, mockContext);

      expect(result.success).toBe(false);
      expect(result.error).toContain('Raw WASM execution is not supported');
    });

    test('should handle Node.js/SSR environment', async () => {
      const originalWindow = global.window;
      delete global.window;

      mockHrlResolver.resolve.mockResolvedValueOnce({
        content: 'console.log("test");',
        contentType: 'application/javascript',
        hash: 'mock-hash',
      });

      const result = await wasmExecutor.execute(mockAction, mockContext);

      expect(result.success).toBe(false);
      expect(result.error).toContain(
        'WASM execution in Node.js/SSR environment is not supported',
      );

      global.window = originalWindow;
    });

    test('should handle JSON parsing errors gracefully', async () => {
      const mockModule = {
        default: () => Promise.resolve(),
        WasmInterface: class {
          async POST() { return 'invalid json'; }
          free() {}
        },
      };
      global.Function = jest.fn().mockImplementation(() => (url: string) => Promise.resolve(mockModule));
      global.Blob = jest.fn().mockImplementation(function () { return {}; } as any) as any;
      global.URL = {
        createObjectURL: jest.fn().mockReturnValue('blob:test-url'),
        revokeObjectURL: jest.fn(),
      } as any;
      mockHrlResolver.resolve.mockResolvedValueOnce({
        content: `export default function init() { return Promise.resolve(); }`,
        contentType: 'application/javascript',
        hash: 'mock-hash',
      });

      mockHrlResolver.resolve.mockResolvedValueOnce({
        content: new ArrayBuffer(100),
        contentType: 'application/wasm',
        hash: 'wasm-hash',
      });

      mockHrlResolver.resolve.mockResolvedValueOnce({
        content: new ArrayBuffer(10),
        contentType: 'application/wasm',
        hash: 'wasm-hash',
      });
      const result = await wasmExecutor.execute(mockAction, mockContext);

      expect(result.success).toBe(true);
      expect(result.data).toEqual({ value: 'invalid json' });
    });

    test('should log errors when logger is available', async () => {
      mockHrlResolver.resolve.mockRejectedValueOnce(new Error('Network error'));

      const result = await wasmExecutor.execute(mockAction, mockContext);

      expect(result.success).toBe(false);
      expect(mockLogger.error).toHaveBeenCalledWith(
        'JavaScript execution failed',
        expect.any(Object),
      );
    });

    test('should fallback to console when logger methods are not available', async () => {
      const originalConsoleError = console.error;
      console.error = jest.fn();

      mockLogger.error = undefined as any;

      mockHrlResolver.resolve.mockRejectedValueOnce(new Error('Network error'));

      const result = await wasmExecutor.execute(mockAction, mockContext);

      expect(result.success).toBe(false);
      expect(console.error).toHaveBeenCalledWith(
        'JavaScript execution failed',
        expect.any(Object),
      );

      console.error = originalConsoleError;
    });
  });

  describe('readWasmString', () => {
    test('should read null-terminated string from WASM memory', () => {
      const memory = new WebAssembly.Memory({ initial: 1 });
      const mem = new Uint8Array(memory.buffer);
      const testString = 'hello';
      const ptr = 10;

      for (let i = 0; i < testString.length; i++) {
        mem[ptr + i] = testString.charCodeAt(i);
      }
      mem[ptr + testString.length] = 0;

      const result = (wasmExecutor as any).readWasmString(memory, ptr);

      expect(result).toBe('hello');
    });
  });

  describe('clearCache', () => {
    test('should clear the WASM cache', () => {
      const cache = (wasmExecutor as any).wasmCache;
      cache.set('test-key', {} as any);

      expect(cache.size).toBe(1);

      wasmExecutor.clearCache();

      expect(cache.size).toBe(0);
    });
  });
});<|MERGE_RESOLUTION|>--- conflicted
+++ resolved
@@ -153,15 +153,7 @@
 
     test('should handle JavaScript wrapper in browser environment', async () => {
       const originalWindow = global.window;
-<<<<<<< HEAD
       global.window = {} as any;
-=======
-      (global as any).window = {} as any;
-
-      const mockBlob = {
-        constructor: jest.fn(),
-      };
->>>>>>> 5700b2db
       const mockUrl = 'blob:test-url';
       global.URL = {
         createObjectURL: jest.fn().mockReturnValue(mockUrl),
@@ -176,13 +168,7 @@
           free() {}
         },
       };
-<<<<<<< HEAD
       global.Function = jest.fn().mockImplementation(() => (url: string) => Promise.resolve(mockModule));
-=======
-
-      const originalFunction2 = global.Function;
-      global.Function = jest.fn().mockImplementation(() => (url: string) => Promise.resolve(mockModule)) as any;
->>>>>>> 5700b2db
 
       mockHrlResolver.resolve.mockResolvedValueOnce({
         content:
@@ -416,16 +402,13 @@
       const originalFunction6 = global.Function;
       global.Function = jest.fn().mockImplementation(() => (url: string) => Promise.resolve({ default: jest.fn().mockResolvedValue(undefined) })) as any;
       (global as any).window = {} as any;
-<<<<<<< HEAD
       mockHrlResolver.resolve.mockResolvedValueOnce({
         content: new ArrayBuffer(10),
         contentType: 'application/wasm',
         hash: 'wasm-hash',
       });
-=======
->>>>>>> 5700b2db
-      const result = await wasmExecutor.execute(mockAction, mockContext);
-      global.Function = originalFunction6 as any;
+      const result = await wasmExecutor.execute(mockAction, mockContext);
+      global.Function = originalFunction7 as any;
       delete (global as any).window;
 
       expect(result.success).toBe(false);
@@ -457,17 +440,12 @@
         default: jest.fn().mockResolvedValue(undefined),
       })) as any;
       (global as any).window = {} as any;
-<<<<<<< HEAD
       mockHrlResolver.resolve.mockResolvedValueOnce({
         content: new ArrayBuffer(10),
         contentType: 'application/wasm',
         hash: 'wasm-hash',
       });
-=======
->>>>>>> 5700b2db
-      const result = await wasmExecutor.execute(mockAction, mockContext);
-      global.Function = originalFunction7 as any;
-      delete (global as any).window;
+      const result = await wasmExecutor.execute(mockAction, mockContext);
 
       expect(result.success).toBe(true);
       expect(result.data).toEqual({ value: 'invalid json' });
