import {
  WasmExecutor,
  WasmExecutionContext,
  WasmExecutionResult,
} from '../../../src/hcs-12/wasm/wasm-executor';
import { Logger } from '../../../src/utils/logger';
import { HRLResolver } from '../../../src/utils/hrl-resolver';
import { NetworkType } from '../../../src/utils/types';
import { ActionRegistration } from '../../../src/hcs-12/types';

jest.mock('../../../src/utils/logger', () => ({
  Logger: jest.fn().mockImplementation(() => ({
    debug: jest.fn(),
    info: jest.fn(),
    warn: jest.fn(),
    error: jest.fn(),
    trace: jest.fn(),
  })),
}));
jest.mock('../../../src/utils/hrl-resolver', () => ({
  HRLResolver: jest.fn().mockImplementation(() => ({
    resolve: jest.fn(),
  })),
}));

describe('WasmExecutor', () => {
  let mockLogger: jest.Mocked<Logger>;
  let mockHrlResolver: jest.Mocked<HRLResolver>;
  let wasmExecutor: WasmExecutor;
  let originalFunction: any;
  let originalURL: any;
  let originalBlob: any;

  beforeEach(() => {
    mockLogger = {
      debug: jest.fn(),
      info: jest.fn(),
      warn: jest.fn(),
      error: jest.fn(),
      trace: jest.fn(),
    } as any;

    mockHrlResolver = {
      resolve: jest.fn(),
    } as any;

    (Logger as jest.MockedClass<typeof Logger>).mockImplementation(
      () => mockLogger,
    );
    (HRLResolver as jest.MockedClass<typeof HRLResolver>).mockImplementation(
      () => mockHrlResolver,
    );

    wasmExecutor = new WasmExecutor(mockLogger, 'testnet' as NetworkType);

    originalFunction = global.Function;
    originalURL = global.URL;
    originalBlob = global.Blob;
  });

  afterEach(() => {
    jest.clearAllMocks();
    global.Function = originalFunction;
    global.URL = originalURL;
    global.Blob = originalBlob;
  });

  describe('constructor', () => {
    test('should initialize with logger and network', () => {
      expect(wasmExecutor).toBeDefined();
      expect(HRLResolver).toHaveBeenCalledWith();
    });
  });

  describe('execute', () => {
    const mockAction: ActionRegistration = {
      t_id: '0.0.12345',
      js_t_id: '0.0.67890',
      name: 'test-action',
      description: 'Test action',
      schema: {},
    };

    const mockContext: WasmExecutionContext = {
      method: 'POST',
      params: { operation: 'test-op', value: 42 },
      state: { counter: 1 },
    };

    test('should execute JavaScript wrapper when js_t_id is present', async () => {
      const mockModule = {
        default: () => Promise.resolve(),
        WasmInterface: class {
          async POST() {
            return '{"result": "success"}';
          }
          free() {}
        },
      };

      // Mock dynamic import via Function and browser Blob/URL helpers
      global.Function = jest.fn().mockImplementation(() => (url: string) => Promise.resolve(mockModule));
      global.Blob = jest.fn().mockImplementation(function () { return {}; } as any) as any;
      global.URL = {
        createObjectURL: jest.fn().mockReturnValue('blob:test-url'),
        revokeObjectURL: jest.fn(),
      } as any;
      mockHrlResolver.resolve.mockResolvedValueOnce({
        content: `
          export class WasmInterface {
            async POST(actionName, paramsJson, network, state) {
              return '{"result": "success"}';
            }
          }
          export default function init() {
            return Promise.resolve();
          }
        `,
        contentType: 'application/javascript',
        hash: 'mock-hash',
      });

      mockHrlResolver.resolve.mockResolvedValueOnce({
        content: new ArrayBuffer(100),
        contentType: 'application/wasm',
        hash: 'wasm-hash',
      });
      const originalFunction = global.Function;
      const mockModule = {
        WasmInterface: class {
          async POST() {
            return '{"result": "success"}';
          }
          free() {}
        },
        default: jest.fn().mockResolvedValue(undefined),
      } as any;
      global.Function = jest.fn().mockImplementation(() => (url: string) => Promise.resolve(mockModule)) as any;
      (global as any).window = {};
      const result = await wasmExecutor.execute(mockAction, mockContext);
      global.Function = originalFunction as any;
      delete (global as any).window;
      expect(result.success).toBe(true);
      expect(result.data).toEqual({ result: 'success' });
      expect(mockLogger.debug).toHaveBeenCalledWith(
        'Executing WASM action',
        expect.any(Object),
      );
      expect(mockLogger.debug).toHaveBeenCalledWith(
        'Loading JavaScript wrapper',
        expect.any(Object),
      );
    });

    test('should handle JavaScript wrapper in browser environment', async () => {
      const originalWindow = global.window;
<<<<<<< HEAD
      global.window = {} as any;
=======
      (global as any).window = {} as any;

      const mockBlob = {
        constructor: jest.fn(),
      };
>>>>>>> 4c5734d0
      const mockUrl = 'blob:test-url';
      global.URL = {
        createObjectURL: jest.fn().mockReturnValue(mockUrl),
        revokeObjectURL: jest.fn(),
      } as any;
      const mockModule = {
        default: () => Promise.resolve(),
        WasmInterface: class {
          async POST() {
            return '{"success": true}';
          }
          free() {}
        },
      };
<<<<<<< HEAD
      global.Function = jest.fn().mockImplementation(() => (url: string) => Promise.resolve(mockModule));
=======

      const originalFunction2 = global.Function;
      global.Function = jest.fn().mockImplementation(() => (url: string) => Promise.resolve(mockModule)) as any;
>>>>>>> 4c5734d0

      mockHrlResolver.resolve.mockResolvedValueOnce({
        content:
          'console.log("test"); export default () => {}; export class WasmInterface {}',
        contentType: 'application/javascript',
        hash: 'mock-hash',
      });

      mockHrlResolver.resolve.mockResolvedValueOnce({
        content: new ArrayBuffer(100),
        contentType: 'application/wasm',
        hash: 'wasm-hash',
      });

      const result = await wasmExecutor.execute(mockAction, mockContext);

      expect(result.success).toBe(true);
      expect(mockLogger.debug).toHaveBeenCalledWith(
        'Module imported, exports:',
        expect.any(Array),
      );
      expect(global.URL.revokeObjectURL).toHaveBeenCalledWith(mockUrl);
      global.Function = originalFunction2 as any;
      (global as any).window = originalWindow;
    });

    test('should handle GET method calls', async () => {
      const getContext: WasmExecutionContext = {
        method: 'GET',
        params: { operation: 'read-op' },
      };

      const mockModule = {
        default: () => Promise.resolve(),
        WasmInterface: class {
          async GET() {
            return '{"data": "read-result"}';
          }
          free() {}
        },
      };
      global.Function = jest.fn().mockImplementation(() => (url: string) => Promise.resolve(mockModule));
      global.Blob = jest.fn().mockImplementation(function () { return {}; } as any) as any;
      global.URL = {
        createObjectURL: jest.fn().mockReturnValue('blob:test-url'),
        revokeObjectURL: jest.fn(),
      } as any;

      mockHrlResolver.resolve.mockResolvedValueOnce({
        content: `
          export class WasmInterface {
            async GET(actionName, paramsJson, network) {
              return '{"data": "read-result"}';
            }
          }
          export default function init() {
            return Promise.resolve();
          }
        `,
        contentType: 'application/javascript',
        hash: 'mock-hash',
      });

      mockHrlResolver.resolve.mockResolvedValueOnce({
        content: new ArrayBuffer(100),
        contentType: 'application/wasm',
        hash: 'wasm-hash',
      });

      const originalFunction3 = global.Function;
      global.Function = jest.fn().mockImplementation(() => (url: string) => Promise.resolve({
        WasmInterface: class { async GET(){ return '{"data":"read-result"}'; } free(){} },
        default: jest.fn().mockResolvedValue(undefined),
      })) as any;
      (global as any).window = {} as any;
      const result = await wasmExecutor.execute(mockAction, getContext);
      global.Function = originalFunction3 as any;
      delete (global as any).window;

      expect(result.success).toBe(true);
      expect(result.data).toEqual({ data: 'read-result' });
      expect(mockLogger.debug).toHaveBeenCalledWith(
        'Calling GET method',
        expect.any(Object),
      );
    });

    test('should handle INFO method calls', async () => {
      const infoContext: WasmExecutionContext = {
        method: 'INFO',
        params: {},
      };

      const mockModule = {
        default: () => Promise.resolve(),
        WasmInterface: class {
          INFO() {
            return '{"version": "1.0.0"}';
          }
          free() {}
        },
      };
      global.Function = jest.fn().mockImplementation(() => (url: string) => Promise.resolve(mockModule));
      global.Blob = jest.fn().mockImplementation(function () { return {}; } as any) as any;
      global.URL = {
        createObjectURL: jest.fn().mockReturnValue('blob:test-url'),
        revokeObjectURL: jest.fn(),
      } as any;

      mockHrlResolver.resolve.mockResolvedValueOnce({
        content: `
          export class WasmInterface {
            INFO() {
              return '{"version": "1.0.0"}';
            }
          }
          export default function init() {
            return Promise.resolve();
          }
        `,
        contentType: 'application/javascript',
        hash: 'mock-hash',
      });

      mockHrlResolver.resolve.mockResolvedValueOnce({
        content: new ArrayBuffer(100),
        contentType: 'application/wasm',
        hash: 'wasm-hash',
      });

      const originalFunction4 = global.Function;
      global.Function = jest.fn().mockImplementation(() => (url: string) => Promise.resolve({
        WasmInterface: class { INFO(){ return '{"version":"1.0.0"}'; } free(){} },
        default: jest.fn().mockResolvedValue(undefined),
      })) as any;
      (global as any).window = {} as any;
      const result = await wasmExecutor.execute(mockAction, infoContext);
      global.Function = originalFunction4 as any;
      delete (global as any).window;

      expect(result.success).toBe(true);
      expect(result.data).toEqual({ version: '1.0.0' });
      expect(mockLogger.debug).toHaveBeenCalledWith('Calling INFO method');
    });

    test('should throw error for unsupported methods', async () => {
      const unsupportedContext: WasmExecutionContext = {
        method: 'UNSUPPORTED',
        params: {},
      };

      const mockModule = {
        default: () => Promise.resolve(),
        WasmInterface: class {
          async GET() { return '{}'; }
          free() {}
        },
      };
      global.Function = jest.fn().mockImplementation(() => (url: string) => Promise.resolve(mockModule));
      global.Blob = jest.fn().mockImplementation(function () { return {}; } as any) as any;
      global.URL = {
        createObjectURL: jest.fn().mockReturnValue('blob:test-url'),
        revokeObjectURL: jest.fn(),
      } as any;

      mockHrlResolver.resolve.mockResolvedValueOnce({
        content: `
          export class WasmInterface {
            async GET() { return '{}'; }
          }
          export default function init() {
            return Promise.resolve();
          }
        `,
        contentType: 'application/javascript',
        hash: 'mock-hash',
      });

      mockHrlResolver.resolve.mockResolvedValueOnce({
        content: new ArrayBuffer(100),
        contentType: 'application/wasm',
        hash: 'wasm-hash',
      });

      const originalFunction = global.Function;
      (global as any).window = {} as any;
      global.Function = jest.fn().mockImplementation(() => (url: string) => Promise.resolve({
        WasmInterface: class { async GET(){ return '{}'; } free(){} },
        default: jest.fn().mockResolvedValue(undefined),
      })) as any;
      const result = await wasmExecutor.execute(mockAction, unsupportedContext);
      global.Function = originalFunction as any;
      delete (global as any).window;

      expect(result.success).toBe(false);
      expect(result.error).toContain('Method UNSUPPORTED not supported');
    });

    test('should throw error when JavaScript module fails to load', async () => {
      mockHrlResolver.resolve.mockResolvedValueOnce({
        content: null,
        contentType: 'application/javascript',
        hash: 'mock-hash',
      });

      const originalFunction5 = global.Function;
      global.Function = jest.fn().mockImplementation(() => (url: string) => Promise.resolve({ default: undefined })) as any;
      (global as any).window = {} as any;
      const result = await wasmExecutor.execute(mockAction, mockContext);
      global.Function = originalFunction5 as any;
      delete (global as any).window;

      expect(result.success).toBe(false);
      expect(result.error).toContain('Failed to load JavaScript module');
    });

    test('should throw error when no init function found', async () => {
      const emptyModule = {};
      global.Function = jest.fn().mockImplementation(() => (url: string) => Promise.resolve(emptyModule));
      global.Blob = jest.fn().mockImplementation(function () { return {}; } as any) as any;
      global.URL = {
        createObjectURL: jest.fn().mockReturnValue('blob:test-url'),
        revokeObjectURL: jest.fn(),
      } as any;
      mockHrlResolver.resolve.mockResolvedValueOnce({
        content: `export const someExport = 'value';`,
        contentType: 'application/javascript',
        hash: 'mock-hash',
      });

      const originalFunction6 = global.Function;
      global.Function = jest.fn().mockImplementation(() => (url: string) => Promise.resolve({ default: jest.fn().mockResolvedValue(undefined) })) as any;
      (global as any).window = {} as any;
      const result = await wasmExecutor.execute(mockAction, mockContext);
      global.Function = originalFunction6 as any;
      delete (global as any).window;

      expect(result.success).toBe(false);
      expect(result.error).toContain('No init function found');
    });

    test('should throw error when WasmInterface not found', async () => {
      const noInterfaceModule = { default: () => Promise.resolve(), otherExport: 'value' };
      global.Function = jest.fn().mockImplementation(() => (url: string) => Promise.resolve(noInterfaceModule));
      global.Blob = jest.fn().mockImplementation(function () { return {}; } as any) as any;
      global.URL = {
        createObjectURL: jest.fn().mockReturnValue('blob:test-url'),
        revokeObjectURL: jest.fn(),
      } as any;
      mockHrlResolver.resolve.mockResolvedValueOnce({
        content: `export default function init() { return Promise.resolve(); }`,
        contentType: 'application/javascript',
        hash: 'mock-hash',
      });

      const originalFunction7 = global.Function;
      global.Function = jest.fn().mockImplementation(() => (url: string) => Promise.resolve({
        WasmInterface: class { async POST(){ return 'invalid json'; } free(){} },
        default: jest.fn().mockResolvedValue(undefined),
      })) as any;
      (global as any).window = {} as any;
      const result = await wasmExecutor.execute(mockAction, mockContext);
      global.Function = originalFunction7 as any;
      delete (global as any).window;

      expect(result.success).toBe(false);
      expect(result.error).toContain('WasmInterface not found');
    });

    test('should handle raw WASM execution error', async () => {
      const actionWithoutJs: ActionRegistration = {
        ...mockAction,
        js_t_id: undefined,
      };

      const result = await wasmExecutor.execute(actionWithoutJs, mockContext);

      expect(result.success).toBe(false);
      expect(result.error).toContain('Raw WASM execution is not supported');
    });

    test('should handle Node.js/SSR environment', async () => {
      const originalWindow = global.window;
      delete global.window;

      mockHrlResolver.resolve.mockResolvedValueOnce({
        content: 'console.log("test");',
        contentType: 'application/javascript',
        hash: 'mock-hash',
      });

      const result = await wasmExecutor.execute(mockAction, mockContext);

      expect(result.success).toBe(false);
      expect(result.error).toContain(
        'WASM execution in Node.js/SSR environment is not supported',
      );

      global.window = originalWindow;
    });

    test('should handle JSON parsing errors gracefully', async () => {
      const mockModule = {
        default: () => Promise.resolve(),
        WasmInterface: class {
          async POST() { return 'invalid json'; }
          free() {}
        },
      };
      global.Function = jest.fn().mockImplementation(() => (url: string) => Promise.resolve(mockModule));
      global.Blob = jest.fn().mockImplementation(function () { return {}; } as any) as any;
      global.URL = {
        createObjectURL: jest.fn().mockReturnValue('blob:test-url'),
        revokeObjectURL: jest.fn(),
      } as any;
      mockHrlResolver.resolve.mockResolvedValueOnce({
        content: `export default function init() { return Promise.resolve(); }`,
        contentType: 'application/javascript',
        hash: 'mock-hash',
      });

      mockHrlResolver.resolve.mockResolvedValueOnce({
        content: new ArrayBuffer(100),
        contentType: 'application/wasm',
        hash: 'wasm-hash',
      });

      const result = await wasmExecutor.execute(mockAction, mockContext);

      expect(result.success).toBe(true);
      expect(result.data).toEqual({ value: 'invalid json' });
    });

    test('should log errors when logger is available', async () => {
      mockHrlResolver.resolve.mockRejectedValueOnce(new Error('Network error'));

      const result = await wasmExecutor.execute(mockAction, mockContext);

      expect(result.success).toBe(false);
      expect(mockLogger.error).toHaveBeenCalledWith(
        'JavaScript execution failed',
        expect.any(Object),
      );
    });

    test('should fallback to console when logger methods are not available', async () => {
      const originalConsoleError = console.error;
      console.error = jest.fn();

      mockLogger.error = undefined as any;

      mockHrlResolver.resolve.mockRejectedValueOnce(new Error('Network error'));

      const result = await wasmExecutor.execute(mockAction, mockContext);

      expect(result.success).toBe(false);
      expect(console.error).toHaveBeenCalledWith(
        'JavaScript execution failed',
        expect.any(Object),
      );

      console.error = originalConsoleError;
    });
  });

  describe('readWasmString', () => {
    test('should read null-terminated string from WASM memory', () => {
      const memory = new WebAssembly.Memory({ initial: 1 });
      const mem = new Uint8Array(memory.buffer);
      const testString = 'hello';
      const ptr = 10;

      for (let i = 0; i < testString.length; i++) {
        mem[ptr + i] = testString.charCodeAt(i);
      }
      mem[ptr + testString.length] = 0;

      const result = (wasmExecutor as any).readWasmString(memory, ptr);

      expect(result).toBe('hello');
    });
  });

  describe('clearCache', () => {
    test('should clear the WASM cache', () => {
      const cache = (wasmExecutor as any).wasmCache;
      cache.set('test-key', {} as any);

      expect(cache.size).toBe(1);

      wasmExecutor.clearCache();

      expect(cache.size).toBe(0);
    });
  });
});<|MERGE_RESOLUTION|>--- conflicted
+++ resolved
@@ -27,9 +27,6 @@
   let mockLogger: jest.Mocked<Logger>;
   let mockHrlResolver: jest.Mocked<HRLResolver>;
   let wasmExecutor: WasmExecutor;
-  let originalFunction: any;
-  let originalURL: any;
-  let originalBlob: any;
 
   beforeEach(() => {
     mockLogger = {
@@ -52,17 +49,10 @@
     );
 
     wasmExecutor = new WasmExecutor(mockLogger, 'testnet' as NetworkType);
-
-    originalFunction = global.Function;
-    originalURL = global.URL;
-    originalBlob = global.Blob;
   });
 
   afterEach(() => {
     jest.clearAllMocks();
-    global.Function = originalFunction;
-    global.URL = originalURL;
-    global.Blob = originalBlob;
   });
 
   describe('constructor', () => {
@@ -88,23 +78,6 @@
     };
 
     test('should execute JavaScript wrapper when js_t_id is present', async () => {
-      const mockModule = {
-        default: () => Promise.resolve(),
-        WasmInterface: class {
-          async POST() {
-            return '{"result": "success"}';
-          }
-          free() {}
-        },
-      };
-
-      // Mock dynamic import via Function and browser Blob/URL helpers
-      global.Function = jest.fn().mockImplementation(() => (url: string) => Promise.resolve(mockModule));
-      global.Blob = jest.fn().mockImplementation(function () { return {}; } as any) as any;
-      global.URL = {
-        createObjectURL: jest.fn().mockReturnValue('blob:test-url'),
-        revokeObjectURL: jest.fn(),
-      } as any;
       mockHrlResolver.resolve.mockResolvedValueOnce({
         content: `
           export class WasmInterface {
@@ -154,36 +127,27 @@
 
     test('should handle JavaScript wrapper in browser environment', async () => {
       const originalWindow = global.window;
-<<<<<<< HEAD
-      global.window = {} as any;
-=======
       (global as any).window = {} as any;
 
       const mockBlob = {
         constructor: jest.fn(),
       };
->>>>>>> 4c5734d0
       const mockUrl = 'blob:test-url';
-      global.URL = {
-        createObjectURL: jest.fn().mockReturnValue(mockUrl),
-        revokeObjectURL: jest.fn(),
-      } as any;
+
+      global.Blob = jest.fn().mockImplementation(() => mockBlob);
+      global.URL.createObjectURL = jest.fn().mockReturnValue(mockUrl);
+      global.URL.revokeObjectURL = jest.fn();
+
       const mockModule = {
-        default: () => Promise.resolve(),
-        WasmInterface: class {
-          async POST() {
-            return '{"success": true}';
-          }
-          free() {}
-        },
-      };
-<<<<<<< HEAD
-      global.Function = jest.fn().mockImplementation(() => (url: string) => Promise.resolve(mockModule));
-=======
+        WasmInterface: jest.fn().mockImplementation(() => ({
+          POST: jest.fn().mockResolvedValue('{"success": true}'),
+          free: jest.fn(),
+        })),
+        init: jest.fn().mockResolvedValue(undefined),
+      };
 
       const originalFunction2 = global.Function;
       global.Function = jest.fn().mockImplementation(() => (url: string) => Promise.resolve(mockModule)) as any;
->>>>>>> 4c5734d0
 
       mockHrlResolver.resolve.mockResolvedValueOnce({
         content:
@@ -215,22 +179,6 @@
         method: 'GET',
         params: { operation: 'read-op' },
       };
-
-      const mockModule = {
-        default: () => Promise.resolve(),
-        WasmInterface: class {
-          async GET() {
-            return '{"data": "read-result"}';
-          }
-          free() {}
-        },
-      };
-      global.Function = jest.fn().mockImplementation(() => (url: string) => Promise.resolve(mockModule));
-      global.Blob = jest.fn().mockImplementation(function () { return {}; } as any) as any;
-      global.URL = {
-        createObjectURL: jest.fn().mockReturnValue('blob:test-url'),
-        revokeObjectURL: jest.fn(),
-      } as any;
 
       mockHrlResolver.resolve.mockResolvedValueOnce({
         content: `
@@ -277,22 +225,6 @@
         params: {},
       };
 
-      const mockModule = {
-        default: () => Promise.resolve(),
-        WasmInterface: class {
-          INFO() {
-            return '{"version": "1.0.0"}';
-          }
-          free() {}
-        },
-      };
-      global.Function = jest.fn().mockImplementation(() => (url: string) => Promise.resolve(mockModule));
-      global.Blob = jest.fn().mockImplementation(function () { return {}; } as any) as any;
-      global.URL = {
-        createObjectURL: jest.fn().mockReturnValue('blob:test-url'),
-        revokeObjectURL: jest.fn(),
-      } as any;
-
       mockHrlResolver.resolve.mockResolvedValueOnce({
         content: `
           export class WasmInterface {
@@ -334,20 +266,6 @@
         method: 'UNSUPPORTED',
         params: {},
       };
-
-      const mockModule = {
-        default: () => Promise.resolve(),
-        WasmInterface: class {
-          async GET() { return '{}'; }
-          free() {}
-        },
-      };
-      global.Function = jest.fn().mockImplementation(() => (url: string) => Promise.resolve(mockModule));
-      global.Blob = jest.fn().mockImplementation(function () { return {}; } as any) as any;
-      global.URL = {
-        createObjectURL: jest.fn().mockReturnValue('blob:test-url'),
-        revokeObjectURL: jest.fn(),
-      } as any;
 
       mockHrlResolver.resolve.mockResolvedValueOnce({
         content: `
@@ -401,15 +319,10 @@
     });
 
     test('should throw error when no init function found', async () => {
-      const emptyModule = {};
-      global.Function = jest.fn().mockImplementation(() => (url: string) => Promise.resolve(emptyModule));
-      global.Blob = jest.fn().mockImplementation(function () { return {}; } as any) as any;
-      global.URL = {
-        createObjectURL: jest.fn().mockReturnValue('blob:test-url'),
-        revokeObjectURL: jest.fn(),
-      } as any;
-      mockHrlResolver.resolve.mockResolvedValueOnce({
-        content: `export const someExport = 'value';`,
+      mockHrlResolver.resolve.mockResolvedValueOnce({
+        content: `
+          export const someExport = 'value';
+        `,
         contentType: 'application/javascript',
         hash: 'mock-hash',
       });
@@ -426,15 +339,13 @@
     });
 
     test('should throw error when WasmInterface not found', async () => {
-      const noInterfaceModule = { default: () => Promise.resolve(), otherExport: 'value' };
-      global.Function = jest.fn().mockImplementation(() => (url: string) => Promise.resolve(noInterfaceModule));
-      global.Blob = jest.fn().mockImplementation(function () { return {}; } as any) as any;
-      global.URL = {
-        createObjectURL: jest.fn().mockReturnValue('blob:test-url'),
-        revokeObjectURL: jest.fn(),
-      } as any;
-      mockHrlResolver.resolve.mockResolvedValueOnce({
-        content: `export default function init() { return Promise.resolve(); }`,
+      mockHrlResolver.resolve.mockResolvedValueOnce({
+        content: `
+          export default function init() {
+            return Promise.resolve();
+          }
+          export const otherExport = 'value';
+        `,
         contentType: 'application/javascript',
         hash: 'mock-hash',
       });
@@ -486,21 +397,17 @@
     });
 
     test('should handle JSON parsing errors gracefully', async () => {
-      const mockModule = {
-        default: () => Promise.resolve(),
-        WasmInterface: class {
-          async POST() { return 'invalid json'; }
-          free() {}
-        },
-      };
-      global.Function = jest.fn().mockImplementation(() => (url: string) => Promise.resolve(mockModule));
-      global.Blob = jest.fn().mockImplementation(function () { return {}; } as any) as any;
-      global.URL = {
-        createObjectURL: jest.fn().mockReturnValue('blob:test-url'),
-        revokeObjectURL: jest.fn(),
-      } as any;
-      mockHrlResolver.resolve.mockResolvedValueOnce({
-        content: `export default function init() { return Promise.resolve(); }`,
+      mockHrlResolver.resolve.mockResolvedValueOnce({
+        content: `
+          export class WasmInterface {
+            async POST(actionName, paramsJson, network, state) {
+              return 'invalid json';
+            }
+          }
+          export default function init() {
+            return Promise.resolve();
+          }
+        `,
         contentType: 'application/javascript',
         hash: 'mock-hash',
       });
