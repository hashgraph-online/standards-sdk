import { detectCryptoEnvironment } from '../../src/utils/crypto-env';

jest.mock('../../src/utils/crypto-env');

<<<<<<< HEAD
=======

>>>>>>> 4c5734d0
import {
  getCryptoAdapter,
  NodeCryptoAdapter,
  WebCryptoAdapter,
  FallbackCryptoAdapter,
  NodeHmacAdapter,
  WebHmacAdapter,
  FallbackHmacAdapter,
  hash,
} from '../../src/utils/crypto-abstraction';

describe('Crypto Abstraction Layer', () => {
  const mockDetectCryptoEnvironment = detectCryptoEnvironment as jest.MockedFunction<typeof detectCryptoEnvironment>;

  beforeEach(() => {
    jest.clearAllMocks();
  });

  describe('NodeCryptoAdapter', () => {
    let mockCrypto: any;

    beforeEach(() => {
<<<<<<< HEAD
      mockCrypto = undefined as any;
=======
      mockCrypto = {
        createHash: jest.fn(),
        createHmac: jest.fn(),
        pbkdf2: jest.fn(),
        timingSafeEqual: jest.fn(),
      };
>>>>>>> 4c5734d0
    });

    test('should create NodeCryptoAdapter successfully', () => {
      jest.isolateModules(() => {
        jest.doMock('crypto', () => mockCrypto, { virtual: true });
        const { NodeCryptoAdapter: NCA } = require('../../src/utils/crypto-abstraction');
        const adapter = new NCA();
        expect(adapter).toBeInstanceOf(NCA);
      });
    });

<<<<<<< HEAD
    test('constructs without error when crypto module is available', () => {
      const adapter = new NodeCryptoAdapter();
      expect(adapter).toBeInstanceOf(NodeCryptoAdapter);
    });

    test('should create hash adapter', () => {
      const adapter = new NodeCryptoAdapter();
      const result = adapter.createHash('sha256');
      expect(result).toBeDefined();
=======
    test('should throw error when crypto module not available', () => {
      jest.isolateModules(() => {
        jest.doMock('crypto', () => { throw new Error('Module not found'); }, { virtual: true });
        const { NodeCryptoAdapter: NCA } = require('../../src/utils/crypto-abstraction');
        expect(() => new NCA()).toThrow('Node.js crypto module not available');
      });
    });

    test('should create hash adapter', () => {
      const mockHash = {};
      mockCrypto.createHash.mockReturnValue(mockHash);

      jest.isolateModules(() => {
        jest.doMock('crypto', () => mockCrypto, { virtual: true });
        const { NodeCryptoAdapter: NCA } = require('../../src/utils/crypto-abstraction');
        const adapter = new NCA();
        const result = adapter.createHash('sha256');

        expect(mockCrypto.createHash).toHaveBeenCalledWith('sha256');
        expect(result).toBeDefined();
      });
>>>>>>> 4c5734d0
    });

    test('should create HMAC adapter', () => {
      const key = Buffer.from('test-key');
<<<<<<< HEAD
      const adapter = new NodeCryptoAdapter();
      const result = adapter.createHmac('sha256', key);
      expect(result).toBeDefined();
    });

    test('should perform PBKDF2', async () => {
      const adapter = new NodeCryptoAdapter();
      const result = await adapter.pbkdf2('password', Buffer.from('salt'), 1000, 32, 'sha256');
      expect(result).toBeInstanceOf(Buffer);
      expect(result.length).toBe(32);
    });

    test('should perform timing safe equal', () => {
      const adapter = new NodeCryptoAdapter();
      const result = adapter.timingSafeEqual(Buffer.from('a'), Buffer.from('a'));
      expect(result).toBe(true);
=======

      jest.isolateModules(() => {
        jest.doMock('crypto', () => mockCrypto, { virtual: true });
        const { NodeCryptoAdapter: NCA } = require('../../src/utils/crypto-abstraction');
        const adapter = new NCA();
        const result = adapter.createHmac('sha256', key);

        expect(mockCrypto.createHmac).toHaveBeenCalledWith('sha256', key);
        expect(result).toBeDefined();
      });
    });

    test('should perform PBKDF2', async () => {
      const expectedResult = Buffer.from('derived-key');
      mockCrypto.pbkdf2.mockImplementation((password, salt, iterations, keylen, digest, callback) => {
        callback(null, expectedResult);
      });

      jest.isolateModules(async () => {
        jest.doMock('crypto', () => mockCrypto, { virtual: true });
        const { NodeCryptoAdapter: NCA } = require('../../src/utils/crypto-abstraction');
        const adapter = new NCA();
        const result = await adapter.pbkdf2('password', Buffer.from('salt'), 1000, 32, 'sha256');

        expect(mockCrypto.pbkdf2).toHaveBeenCalledWith(
          'password',
          Buffer.from('salt'),
          1000,
          32,
          'sha256',
          expect.any(Function)
        );
        expect(result).toBe(expectedResult);
      });
    });

    test('should perform timing safe equal', () => {
      mockCrypto.timingSafeEqual.mockReturnValue(true);

      jest.isolateModules(() => {
        jest.doMock('crypto', () => mockCrypto, { virtual: true });
        const { NodeCryptoAdapter: NCA } = require('../../src/utils/crypto-abstraction');
        const adapter = new NCA();
        const result = adapter.timingSafeEqual(Buffer.from('a'), Buffer.from('a'));

        expect(mockCrypto.timingSafeEqual).toHaveBeenCalledWith(Buffer.from('a'), Buffer.from('a'));
        expect(result).toBe(true);
      });
>>>>>>> 4c5734d0
    });
  });

  describe('WebCryptoAdapter', () => {
    let originalCrypto: any;

    beforeEach(() => {
      originalCrypto = global.crypto;
      global.crypto = {
        subtle: {
          importKey: jest.fn(),
          sign: jest.fn(),
          deriveBits: jest.fn(),
        },
      } as any;
    });

    afterEach(() => {
      global.crypto = originalCrypto;
    });

    test('should create WebCryptoAdapter successfully', () => {
      const adapter = new WebCryptoAdapter();
      expect(adapter).toBeInstanceOf(WebCryptoAdapter);
    });

    test('should create hash adapter', () => {
      const adapter = new WebCryptoAdapter();
      const result = adapter.createHash('sha256');

      expect(result).toBeDefined();
    });

    test('should create HMAC adapter', () => {
      const adapter = new WebCryptoAdapter();
      const result = adapter.createHmac('sha256', Buffer.from('key'));

      expect(result).toBeDefined();
    });

    test('should perform PBKDF2', async () => {
      const mockKeyMaterial = {};
      const mockDerivedBits = new ArrayBuffer(32);

      (global.crypto.subtle.importKey as jest.Mock).mockResolvedValue(mockKeyMaterial);
      (global.crypto.subtle.deriveBits as jest.Mock).mockResolvedValue(mockDerivedBits);

      const adapter = new WebCryptoAdapter();
      const result = await adapter.pbkdf2('password', Buffer.from('salt'), 1000, 32, 'sha256');

      expect(result).toBeInstanceOf(Buffer);
      expect(result.length).toBe(32);
    });

    test('should perform timing safe equal', () => {
      const adapter = new WebCryptoAdapter();

      const a = Buffer.from('test');
      const b = Buffer.from('test');
      const result = adapter.timingSafeEqual(a, b);

      expect(result).toBe(true);
    });

    test('should return false for timing safe equal with different lengths', () => {
      const adapter = new WebCryptoAdapter();

      const a = Buffer.from('test');
      const b = Buffer.from('different');
      const result = adapter.timingSafeEqual(a, b);

      expect(result).toBe(false);
    });
  });

  describe('FallbackCryptoAdapter', () => {
    test('should create FallbackCryptoAdapter successfully', () => {
      const adapter = new FallbackCryptoAdapter();
      expect(adapter).toBeInstanceOf(FallbackCryptoAdapter);
    });

    test('should create hash adapter', () => {
      const adapter = new FallbackCryptoAdapter();
      const result = adapter.createHash('sha256');

      expect(result).toBeDefined();
    });

    test('should create HMAC adapter', () => {
      const adapter = new FallbackCryptoAdapter();
      const result = adapter.createHmac('sha256', Buffer.from('key'));

      expect(result).toBeDefined();
    });

    test('should perform PBKDF2', async () => {
      const adapter = new FallbackCryptoAdapter();
      const result = await adapter.pbkdf2('password', Buffer.from('salt'), 100, 32, 'sha256');

      expect(result).toBeInstanceOf(Buffer);
      expect(result.length).toBe(32);
    });

    test('should perform timing safe equal', () => {
      const adapter = new FallbackCryptoAdapter();

      const a = Buffer.from('test');
      const b = Buffer.from('test');
      const result = adapter.timingSafeEqual(a, b);

      expect(result).toBe(true);
    });
  });

  describe('HMAC Adapters', () => {
    describe('NodeHmacAdapter', () => {
      test('should create NodeHmacAdapter successfully', () => {
        const mockHmac = {
          update: jest.fn().mockReturnThis(),
          digest: jest.fn().mockReturnValue('hash'),
        };

        const adapter = new NodeHmacAdapter(mockHmac);
        expect(adapter).toBeInstanceOf(NodeHmacAdapter);
      });

      test('should update and digest', () => {
        const mockHmac = {
          update: jest.fn().mockReturnThis(),
          digest: jest.fn().mockReturnValue('hash'),
        };

        const adapter = new NodeHmacAdapter(mockHmac);
        const data = Buffer.from('test data');

        const result = adapter.update(data).digest();

        expect(mockHmac.update).toHaveBeenCalledWith(data);
        expect(mockHmac.digest).toHaveBeenCalledWith(undefined);
        expect(result).toBe('hash');
      });

      test('should digest with encoding', () => {
        const mockHmac = {
          update: jest.fn().mockReturnThis(),
          digest: jest.fn().mockReturnValue('hash-hex'),
        };

        const adapter = new NodeHmacAdapter(mockHmac);

        const result = adapter.digest('hex');

        expect(mockHmac.digest).toHaveBeenCalledWith('hex');
        expect(result).toBe('hash-hex');
      });
    });

    describe('WebHmacAdapter', () => {
      let originalCrypto: any;

      beforeEach(() => {
        originalCrypto = global.crypto;
        global.crypto = {
          subtle: {
            importKey: jest.fn(),
            sign: jest.fn(),
          },
        } as any;
      });

      afterEach(() => {
        global.crypto = originalCrypto;
      });

      test('should create WebHmacAdapter successfully', () => {
        const adapter = new WebHmacAdapter(Buffer.from('key'), 'sha256');
        expect(adapter).toBeInstanceOf(WebHmacAdapter);
      });

      test('should update data', () => {
        const adapter = new WebHmacAdapter(Buffer.from('key'), 'sha256');
        const data = Buffer.from('test data');

        const result = adapter.update(data);

        expect(result).toBe(adapter);
      });

      test('should digest data', async () => {
        const mockKey = {};
        const mockSignature = new ArrayBuffer(32);

        (global.crypto.subtle.importKey as jest.Mock).mockResolvedValue(mockKey);
        (global.crypto.subtle.sign as jest.Mock).mockResolvedValue(mockSignature);

        const adapter = new WebHmacAdapter(Buffer.from('key'), 'sha256');
        adapter.update(Buffer.from('test data'));

        const result = await adapter.digest();

        expect(result).toBeInstanceOf(Buffer);
      });

      test('should digest with hex encoding', async () => {
        const mockKey = {};
        const mockSignature = new ArrayBuffer(4);
        new Uint8Array(mockSignature).set([0xab, 0xcd, 0xef, 0x12]);

        (global.crypto.subtle.importKey as jest.Mock).mockResolvedValue(mockKey);
        (global.crypto.subtle.sign as jest.Mock).mockResolvedValue(mockSignature);

        const adapter = new WebHmacAdapter(Buffer.from('key'), 'sha256');

        const result = await adapter.digest('hex');

        expect(result).toBe('abcdef12');
      });

      test('should map algorithms correctly', () => {
        const adapter = new WebHmacAdapter(Buffer.from('key'), 'sha512');
        expect(adapter).toBeDefined();
      });
    });

    describe('FallbackHmacAdapter', () => {
      test('should create FallbackHmacAdapter successfully', () => {
        const adapter = new FallbackHmacAdapter(Buffer.from('key'), 'sha256');
        expect(adapter).toBeInstanceOf(FallbackHmacAdapter);
      });

      test('should update data', () => {
        const adapter = new FallbackHmacAdapter(Buffer.from('key'), 'sha256');
        const data = Buffer.from('test data');

        const result = adapter.update(data);

        expect(result).toBe(adapter);
      });

      test('should digest data', () => {
        const adapter = new FallbackHmacAdapter(Buffer.from('key'), 'sha256');
        adapter.update(Buffer.from('test data'));

        const result = adapter.digest();

        expect(typeof result).toBe('string');
      });

      test('should digest with hex encoding', () => {
        const adapter = new FallbackHmacAdapter(Buffer.from('key'), 'sha256');
        adapter.update(Buffer.from('test data'));

        const result = adapter.digest('hex');

        expect(typeof result).toBe('string');
        expect(result).toMatch(/^[0-9a-f]+$/);
      });
    });
  });

  describe('getCryptoAdapter', () => {
    test('should return NodeCryptoAdapter for node environment', () => {
      mockDetectCryptoEnvironment.mockReturnValue({
        preferredAPI: 'node',
        hasNodeCrypto: true,
        hasWebCrypto: false,
      });

      const adapter = getCryptoAdapter();

      expect(adapter).toBeInstanceOf(NodeCryptoAdapter);
    });

    test('should return WebCryptoAdapter for web environment', () => {
      mockDetectCryptoEnvironment.mockReturnValue({
        preferredAPI: 'web',
        hasNodeCrypto: false,
        hasWebCrypto: true,
      });

      const adapter = getCryptoAdapter();

      expect(adapter).toBeInstanceOf(WebCryptoAdapter);
    });

    test('should return FallbackCryptoAdapter for none environment', () => {
      mockDetectCryptoEnvironment.mockReturnValue({
        preferredAPI: 'none',
        hasNodeCrypto: false,
        hasWebCrypto: false,
      });

      const adapter = getCryptoAdapter();

      expect(adapter).toBeInstanceOf(FallbackCryptoAdapter);
    });

<<<<<<< HEAD
    // Fallback behavior is covered by the 'none' environment test above.
=======
    test('should fallback to FallbackCryptoAdapter when NodeCryptoAdapter fails', () => {
      mockDetectCryptoEnvironment.mockReturnValue({
        preferredAPI: 'node',
        hasNodeCrypto: true,
        hasWebCrypto: false,
      });
      jest.isolateModules(() => {
        jest.doMock('crypto', () => { throw new Error('Module not found'); }, { virtual: true });
        const { getCryptoAdapter: gca, FallbackCryptoAdapter: FCA } = require('../../src/utils/crypto-abstraction');
        const adapter = gca();
        expect(adapter).toBeInstanceOf(FCA);
      });
    });
>>>>>>> 4c5734d0
  });

  describe('hash function', () => {
    beforeEach(() => {
      mockDetectCryptoEnvironment.mockReturnValue({
        preferredAPI: 'web',
        hasNodeCrypto: false,
        hasWebCrypto: true,
      });
    });

    test('should hash string content', async () => {
      const result = await hash('test content', 'sha256');

      expect(typeof result).toBe('string');
      expect(result.length).toBeGreaterThan(0);
    });

    test('should hash buffer content', async () => {
      const buffer = Buffer.from('test content');
      const result = await hash(buffer, 'sha256');

      expect(typeof result).toBe('string');
      expect(result.length).toBeGreaterThan(0);
    });

    test('should use default algorithm', async () => {
      const result = await hash('test content');

      expect(typeof result).toBe('string');
      expect(result.length).toBeGreaterThan(0);
    });
  });
});<|MERGE_RESOLUTION|>--- conflicted
+++ resolved
@@ -2,10 +2,7 @@
 
 jest.mock('../../src/utils/crypto-env');
 
-<<<<<<< HEAD
-=======
-
->>>>>>> 4c5734d0
+
 import {
   getCryptoAdapter,
   NodeCryptoAdapter,
@@ -28,16 +25,12 @@
     let mockCrypto: any;
 
     beforeEach(() => {
-<<<<<<< HEAD
-      mockCrypto = undefined as any;
-=======
       mockCrypto = {
         createHash: jest.fn(),
         createHmac: jest.fn(),
         pbkdf2: jest.fn(),
         timingSafeEqual: jest.fn(),
       };
->>>>>>> 4c5734d0
     });
 
     test('should create NodeCryptoAdapter successfully', () => {
@@ -49,17 +42,6 @@
       });
     });
 
-<<<<<<< HEAD
-    test('constructs without error when crypto module is available', () => {
-      const adapter = new NodeCryptoAdapter();
-      expect(adapter).toBeInstanceOf(NodeCryptoAdapter);
-    });
-
-    test('should create hash adapter', () => {
-      const adapter = new NodeCryptoAdapter();
-      const result = adapter.createHash('sha256');
-      expect(result).toBeDefined();
-=======
     test('should throw error when crypto module not available', () => {
       jest.isolateModules(() => {
         jest.doMock('crypto', () => { throw new Error('Module not found'); }, { virtual: true });
@@ -81,29 +63,12 @@
         expect(mockCrypto.createHash).toHaveBeenCalledWith('sha256');
         expect(result).toBeDefined();
       });
->>>>>>> 4c5734d0
     });
 
     test('should create HMAC adapter', () => {
+      const mockHmac = {};
+      mockCrypto.createHmac.mockReturnValue(mockHmac);
       const key = Buffer.from('test-key');
-<<<<<<< HEAD
-      const adapter = new NodeCryptoAdapter();
-      const result = adapter.createHmac('sha256', key);
-      expect(result).toBeDefined();
-    });
-
-    test('should perform PBKDF2', async () => {
-      const adapter = new NodeCryptoAdapter();
-      const result = await adapter.pbkdf2('password', Buffer.from('salt'), 1000, 32, 'sha256');
-      expect(result).toBeInstanceOf(Buffer);
-      expect(result.length).toBe(32);
-    });
-
-    test('should perform timing safe equal', () => {
-      const adapter = new NodeCryptoAdapter();
-      const result = adapter.timingSafeEqual(Buffer.from('a'), Buffer.from('a'));
-      expect(result).toBe(true);
-=======
 
       jest.isolateModules(() => {
         jest.doMock('crypto', () => mockCrypto, { virtual: true });
@@ -152,7 +117,6 @@
         expect(mockCrypto.timingSafeEqual).toHaveBeenCalledWith(Buffer.from('a'), Buffer.from('a'));
         expect(result).toBe(true);
       });
->>>>>>> 4c5734d0
     });
   });
 
@@ -450,9 +414,6 @@
       expect(adapter).toBeInstanceOf(FallbackCryptoAdapter);
     });
 
-<<<<<<< HEAD
-    // Fallback behavior is covered by the 'none' environment test above.
-=======
     test('should fallback to FallbackCryptoAdapter when NodeCryptoAdapter fails', () => {
       mockDetectCryptoEnvironment.mockReturnValue({
         preferredAPI: 'node',
@@ -466,7 +427,6 @@
         expect(adapter).toBeInstanceOf(FCA);
       });
     });
->>>>>>> 4c5734d0
   });
 
   describe('hash function', () => {
