--- conflicted
+++ resolved
@@ -2,10 +2,6 @@
 
 jest.mock('../../src/utils/crypto-env');
 
-<<<<<<< HEAD
-=======
-
->>>>>>> 5700b2db
 import {
   getCryptoAdapter,
   NodeCryptoAdapter,
@@ -28,16 +24,7 @@
     let mockCrypto: any;
 
     beforeEach(() => {
-<<<<<<< HEAD
       mockCrypto = undefined as any;
-=======
-      mockCrypto = {
-        createHash: jest.fn(),
-        createHmac: jest.fn(),
-        pbkdf2: jest.fn(),
-        timingSafeEqual: jest.fn(),
-      };
->>>>>>> 5700b2db
     });
 
     test('should create NodeCryptoAdapter successfully', () => {
@@ -49,7 +36,6 @@
       });
     });
 
-<<<<<<< HEAD
     test('constructs without error when crypto module is available', () => {
       const adapter = new NodeCryptoAdapter();
       expect(adapter).toBeInstanceOf(NodeCryptoAdapter);
@@ -59,34 +45,10 @@
       const adapter = new NodeCryptoAdapter();
       const result = adapter.createHash('sha256');
       expect(result).toBeDefined();
-=======
-    test('should throw error when crypto module not available', () => {
-      jest.isolateModules(() => {
-        jest.doMock('crypto', () => { throw new Error('Module not found'); }, { virtual: true });
-        const { NodeCryptoAdapter: NCA } = require('../../src/utils/crypto-abstraction');
-        expect(() => new NCA()).toThrow('Node.js crypto module not available');
-      });
-    });
-
-    test('should create hash adapter', () => {
-      const mockHash = {};
-      mockCrypto.createHash.mockReturnValue(mockHash);
-
-      jest.isolateModules(() => {
-        jest.doMock('crypto', () => mockCrypto, { virtual: true });
-        const { NodeCryptoAdapter: NCA } = require('../../src/utils/crypto-abstraction');
-        const adapter = new NCA();
-        const result = adapter.createHash('sha256');
-
-        expect(mockCrypto.createHash).toHaveBeenCalledWith('sha256');
-        expect(result).toBeDefined();
-      });
->>>>>>> 5700b2db
     });
 
     test('should create HMAC adapter', () => {
       const key = Buffer.from('test-key');
-<<<<<<< HEAD
       const adapter = new NodeCryptoAdapter();
       const result = adapter.createHmac('sha256', key);
       expect(result).toBeDefined();
@@ -103,56 +65,6 @@
       const adapter = new NodeCryptoAdapter();
       const result = adapter.timingSafeEqual(Buffer.from('a'), Buffer.from('a'));
       expect(result).toBe(true);
-=======
-
-      jest.isolateModules(() => {
-        jest.doMock('crypto', () => mockCrypto, { virtual: true });
-        const { NodeCryptoAdapter: NCA } = require('../../src/utils/crypto-abstraction');
-        const adapter = new NCA();
-        const result = adapter.createHmac('sha256', key);
-
-        expect(mockCrypto.createHmac).toHaveBeenCalledWith('sha256', key);
-        expect(result).toBeDefined();
-      });
-    });
-
-    test('should perform PBKDF2', async () => {
-      const expectedResult = Buffer.from('derived-key');
-      mockCrypto.pbkdf2.mockImplementation((password, salt, iterations, keylen, digest, callback) => {
-        callback(null, expectedResult);
-      });
-
-      jest.isolateModules(async () => {
-        jest.doMock('crypto', () => mockCrypto, { virtual: true });
-        const { NodeCryptoAdapter: NCA } = require('../../src/utils/crypto-abstraction');
-        const adapter = new NCA();
-        const result = await adapter.pbkdf2('password', Buffer.from('salt'), 1000, 32, 'sha256');
-
-        expect(mockCrypto.pbkdf2).toHaveBeenCalledWith(
-          'password',
-          Buffer.from('salt'),
-          1000,
-          32,
-          'sha256',
-          expect.any(Function)
-        );
-        expect(result).toBe(expectedResult);
-      });
-    });
-
-    test('should perform timing safe equal', () => {
-      mockCrypto.timingSafeEqual.mockReturnValue(true);
-
-      jest.isolateModules(() => {
-        jest.doMock('crypto', () => mockCrypto, { virtual: true });
-        const { NodeCryptoAdapter: NCA } = require('../../src/utils/crypto-abstraction');
-        const adapter = new NCA();
-        const result = adapter.timingSafeEqual(Buffer.from('a'), Buffer.from('a'));
-
-        expect(mockCrypto.timingSafeEqual).toHaveBeenCalledWith(Buffer.from('a'), Buffer.from('a'));
-        expect(result).toBe(true);
-      });
->>>>>>> 5700b2db
     });
   });
 
@@ -456,17 +368,8 @@
         hasNodeCrypto: false,
         hasWebCrypto: false,
       });
-<<<<<<< HEAD
       const adapter = getCryptoAdapter();
       expect(typeof adapter.createHash).toBe('function');
-=======
-      jest.isolateModules(() => {
-        jest.doMock('crypto', () => { throw new Error('Module not found'); }, { virtual: true });
-        const { getCryptoAdapter: gca, FallbackCryptoAdapter: FCA } = require('../../src/utils/crypto-abstraction');
-        const adapter = gca();
-        expect(adapter).toBeInstanceOf(FCA);
-      });
->>>>>>> 5700b2db
     });
   });
 
