import { getTopicId } from '../../src/utils/topic-id-utils';

describe('getTopicId', () => {
  test('should return topicId when present', () => {
    const inscription = { topicId: '0.0.123' };
    expect(getTopicId(inscription)).toBe('0.0.123');
  });

  test('should return topic_id when present', () => {
    const inscription = { topic_id: '0.0.456' };
    expect(getTopicId(inscription)).toBe('0.0.456');
  });

  test('should prefer topicId over topic_id when both are present', () => {
    const inscription = { topicId: '0.0.123', topic_id: '0.0.456' };
    expect(getTopicId(inscription)).toBe('0.0.123');
  });

  test('should handle string access via bracket notation', () => {
    const inscription = { topicId: '0.0.789' };
    expect(getTopicId(inscription)).toBe('0.0.789');
  });

  test('should return undefined for null input', () => {
    expect(getTopicId(null)).toBeUndefined();
  });

  test('should return undefined for undefined input', () => {
    expect(getTopicId(undefined)).toBeUndefined();
  });

  test('should return undefined for non-object input', () => {
    expect(getTopicId('string')).toBeUndefined();
    expect(getTopicId(123)).toBeUndefined();
    expect(getTopicId(true)).toBeUndefined();
  });

  test('should return undefined when topicId is empty string', () => {
    const inscription = { topicId: '' };
    expect(getTopicId(inscription)).toBeUndefined();
  });

  test('should return undefined when topicId is whitespace only', () => {
    const inscription = { topicId: '   ' };
    expect(getTopicId(inscription)).toBeUndefined();
  });

  test('should return undefined when topic_id is empty string', () => {
    const inscription = { topic_id: '' };
    expect(getTopicId(inscription)).toBeUndefined();
  });

  test('should return undefined when topic_id is whitespace only', () => {
    const inscription = { topic_id: '   ' };
    expect(getTopicId(inscription)).toBeUndefined();
  });

  test('should return undefined when neither topicId nor topic_id exist', () => {
    const inscription = { otherField: 'value' };
    expect(getTopicId(inscription)).toBeUndefined();
  });

  test('should handle non-string values gracefully', () => {
    const inscription = { topicId: 123 };
    expect(getTopicId(inscription)).toBeUndefined();
  });

  test('should handle empty object', () => {
    expect(getTopicId({})).toBeUndefined();
  });

<<<<<<< HEAD
  // Proxy-based tests are not applicable: bracket and dot access both trigger the same Proxy get trap
=======
  test('returns undefined if both direct and bracket access return undefined', () => {
    const target = { topicId: '0.0.123' };
    const inscription = new Proxy(target, {
      get(target, prop) {
        if (prop === 'topicId' || prop === 'topic_id') {
          return undefined;
        }
        return target[prop as keyof typeof target];
      },
    });
    expect(getTopicId(inscription)).toBeUndefined();
  });

  test('returns undefined for topic_id when both accessors return undefined', () => {
    const target = { topic_id: '0.0.456' };
    const inscription = new Proxy(target, {
      get(target, prop) {
        if (prop === 'topicId' || prop === 'topic_id') {
          return undefined;
        }
        return target[prop as keyof typeof target];
      },
    });
    expect(getTopicId(inscription)).toBeUndefined();
  });
>>>>>>> 4c5734d0

  test('should handle prototype-less objects', () => {
    const inscription = Object.create(null);
    inscription['otherField'] = 'value';
    expect(getTopicId(inscription)).toBeUndefined();
  });
});<|MERGE_RESOLUTION|>--- conflicted
+++ resolved
@@ -69,9 +69,6 @@
     expect(getTopicId({})).toBeUndefined();
   });
 
-<<<<<<< HEAD
-  // Proxy-based tests are not applicable: bracket and dot access both trigger the same Proxy get trap
-=======
   test('returns undefined if both direct and bracket access return undefined', () => {
     const target = { topicId: '0.0.123' };
     const inscription = new Proxy(target, {
@@ -97,7 +94,6 @@
     });
     expect(getTopicId(inscription)).toBeUndefined();
   });
->>>>>>> 4c5734d0
 
   test('should handle prototype-less objects', () => {
     const inscription = Object.create(null);
