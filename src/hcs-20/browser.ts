/**
 * Browser implementation of HCS-20 client using Hashinals WalletConnect
 */

import {
  TopicId,
  TopicCreateTransaction,
  TopicMessageSubmitTransaction,
  TransactionReceipt,
  Hbar,
  AccountId,
} from '@hashgraph/sdk';
import { HashinalsWalletConnectSDK } from '@hashgraphonline/hashinal-wc';
import { HCS20BaseClient } from './base-client';
import {
  DeployPointsOptions,
  MintPointsOptions,
  TransferPointsOptions,
  BurnPointsOptions,
  RegisterTopicOptions,
  PointsInfo,
  PointsTransaction,
  HCS20DeployMessage,
  HCS20MintMessage,
  HCS20TransferMessage,
  HCS20BurnMessage,
  HCS20RegisterMessage,
} from './types';
import {
  PointsDeploymentError,
  TopicRegistrationError,
  PointsValidationError,
} from './errors';
import { BrowserHCS2Client } from '../hcs-2/browser';

/**
 * Browser-specific HCS-20 client configuration
 */
export interface BrowserHCS20Config {
  network: 'mainnet' | 'testnet';
  hwc: HashinalsWalletConnectSDK;
  mirrorNodeUrl?: string;
  logger?: any;
  registryTopicId?: string;
  publicTopicId?: string;
  feeAmount?: number;
}

/**
 * Browser HCS-20 client for managing auditable points
 */
export class BrowserHCS20Client extends HCS20BaseClient {
  private hwc: HashinalsWalletConnectSDK;
  private feeAmount: number;

  constructor(config: BrowserHCS20Config) {
    super({
      network: config.network,
      logger: config.logger,
      mirrorNodeUrl: config.mirrorNodeUrl,
      registryTopicId: config.registryTopicId,
      publicTopicId: config.publicTopicId,
    });

    this.hwc = config.hwc;
    this.feeAmount = config.feeAmount || 20;
  }

  /**
   * Get operator account ID
   */
  private getOperatorId(): string {
    const accountInfo = this.hwc.getAccountInfo();
    if (!accountInfo?.accountId) {
      throw new Error('Wallet not connected');
    }
    return accountInfo.accountId;
  }

<<<<<<< HEAD
=======
  async createRegistryTopic(): Promise<string> {
    const hcs2Client = new BrowserHCS2Client({
      hwc: this.hwc,
      network: this.network,
    });

    const topicCreateResponse = await hcs2Client.createRegistry();

    if (!topicCreateResponse.success) {
      throw new Error('Failed to create topic');
    }

    return topicCreateResponse.topicId;
  }

>>>>>>> 02eb56f3
  /**
   * Deploy new points
   */
  async deployPoints(options: DeployPointsOptions): Promise<PointsInfo> {
    const operatorId = this.getOperatorId();
    const { progressCallback } = options;

    try {
      progressCallback?.({
        stage: 'creating-topic',
        percentage: 20,
      });

      let topicId: string;

      if (options.usePrivateTopic) {
        const publicKey = await this.mirrorNode.getPublicKey(operatorId);

        const hcs2Client = new BrowserHCS2Client({
          hwc: this.hwc,
          network: this.network,
        });

        const topicCreateResponse = await hcs2Client.createRegistry({
          submitKey: publicKey.toString(),
          adminKey: publicKey.toString(),
        });

        if (!topicCreateResponse.success) {
          throw new Error('Failed to create topic');
        }

        topicId = topicCreateResponse.topicId;
        this.logger.info(`Created private topic: ${topicId}`);
      } else {
        topicId = this.publicTopicId;
      }

      progressCallback?.({
        stage: 'submitting-deploy',
        percentage: 50,
        topicId,
      });

      const deployMessage: HCS20DeployMessage = {
        p: 'hcs-20',
        op: 'deploy',
        name: options.name,
        tick: this.normalizeTick(options.tick),
        max: options.maxSupply,
        lim: options.limitPerMint,
        metadata: options.metadata,
        m: options.topicMemo,
      };

      const validation = this.validateMessage(deployMessage);
      if (!validation.valid) {
        throw new PointsValidationError(
          'Invalid deploy message',
          validation.errors!,
        );
      }

      const deployResult = await this.submitPayload(
        topicId,
        deployMessage,
        options.usePrivateTopic,
      );

      const deployTxId =
        (deployResult as any).transactionHash?.toString() || '';

      progressCallback?.({
        stage: 'confirming',
        percentage: 80,
        topicId,
        deployTxId,
      });

      await new Promise(resolve => setTimeout(resolve, 2000));

      progressCallback?.({
        stage: 'complete',
        percentage: 100,
        topicId,
        deployTxId,
      });

      return {
        name: options.name,
        tick: this.normalizeTick(options.tick),
        maxSupply: options.maxSupply,
        limitPerMint: options.limitPerMint,
        metadata: options.metadata,
        topicId,
        deployerAccountId: operatorId,
        currentSupply: '0',
        deploymentTimestamp: new Date().toISOString(),
        isPrivate: options.usePrivateTopic || false,
      };
    } catch (error) {
      progressCallback?.({
        stage: 'complete',
        percentage: 100,
        error: error instanceof Error ? error.message : 'Unknown error',
      });
      throw error;
    }
  }

  /**
   * Mint points
   */
  async mintPoints(options: MintPointsOptions): Promise<PointsTransaction> {
    const { progressCallback } = options;

    try {
      progressCallback?.({
        stage: 'validating',
        percentage: 20,
      });

      progressCallback?.({
        stage: 'submitting',
        percentage: 50,
      });

      const mintMessage: HCS20MintMessage = {
        p: 'hcs-20',
        op: 'mint',
        tick: this.normalizeTick(options.tick),
        amt: options.amount,
        to: this.accountToString(options.to),
        m: options.memo,
      };

      const topicId = (options as any).topicId || this.publicTopicId;
      const mintResult = await this.submitPayload(topicId, mintMessage, false);

      const mintTxId = (mintResult as any).transactionHash?.toString() || '';

      progressCallback?.({
        stage: 'confirming',
        percentage: 80,
        mintTxId,
      });

      await new Promise(resolve => setTimeout(resolve, 2000));

      progressCallback?.({
        stage: 'complete',
        percentage: 100,
        mintTxId,
      });

      return {
        id: mintTxId,
        operation: 'mint',
        tick: this.normalizeTick(options.tick),
        amount: options.amount,
        to: this.accountToString(options.to),
        timestamp: new Date().toISOString(),
        sequenceNumber: 0,
        topicId,
        transactionId: mintTxId,
        memo: options.memo,
      };
    } catch (error) {
      progressCallback?.({
        stage: 'complete',
        percentage: 100,
        error: error instanceof Error ? error.message : 'Unknown error',
      });
      throw error;
    }
  }

  /**
   * Transfer points
   */
  async transferPoints(
    options: TransferPointsOptions,
  ): Promise<PointsTransaction> {
    const { progressCallback } = options;

    try {
      progressCallback?.({
        stage: 'validating-balance',
        percentage: 20,
      });

      progressCallback?.({
        stage: 'submitting',
        percentage: 50,
      });

      const transferMessage: HCS20TransferMessage = {
        p: 'hcs-20',
        op: 'transfer',
        tick: this.normalizeTick(options.tick),
        amt: options.amount,
        from: this.accountToString(options.from),
        to: this.accountToString(options.to),
        m: options.memo,
      };

      const topicId = (options as any).topicId || this.publicTopicId;
      const transferResult = await this.submitPayload(
        topicId,
        transferMessage,
        false,
      );

      const transferTxId =
        (transferResult as any).transactionHash?.toString() || '';

      progressCallback?.({
        stage: 'confirming',
        percentage: 80,
        transferTxId,
      });

      await new Promise(resolve => setTimeout(resolve, 2000));

      progressCallback?.({
        stage: 'complete',
        percentage: 100,
        transferTxId,
      });

      return {
        id: transferTxId,
        operation: 'transfer',
        tick: this.normalizeTick(options.tick),
        amount: options.amount,
        from: this.accountToString(options.from),
        to: this.accountToString(options.to),
        timestamp: new Date().toISOString(),
        sequenceNumber: 0,
        topicId,
        transactionId: transferTxId,
        memo: options.memo,
      };
    } catch (error) {
      progressCallback?.({
        stage: 'complete',
        percentage: 100,
        error: error instanceof Error ? error.message : 'Unknown error',
      });
      throw error;
    }
  }

  /**
   * Burn points
   */
  async burnPoints(options: BurnPointsOptions): Promise<PointsTransaction> {
    const { progressCallback } = options;

    try {
      progressCallback?.({
        stage: 'validating-balance',
        percentage: 20,
      });

      progressCallback?.({
        stage: 'submitting',
        percentage: 50,
      });

      const burnMessage: HCS20BurnMessage = {
        p: 'hcs-20',
        op: 'burn',
        tick: this.normalizeTick(options.tick),
        amt: options.amount,
        from: this.accountToString(options.from),
        m: options.memo,
      };

      const topicId = (options as any).topicId || this.publicTopicId;
      const burnResult = await this.submitPayload(topicId, burnMessage, false);

      const burnTxId = (burnResult as any).transactionHash?.toString() || '';

      progressCallback?.({
        stage: 'confirming',
        percentage: 80,
        burnTxId,
      });

      await new Promise(resolve => setTimeout(resolve, 2000));

      progressCallback?.({
        stage: 'complete',
        percentage: 100,
        burnTxId,
      });

      return {
        id: burnTxId,
        operation: 'burn',
        tick: this.normalizeTick(options.tick),
        amount: options.amount,
        from: this.accountToString(options.from),
        timestamp: new Date().toISOString(),
        sequenceNumber: 0,
        topicId,
        transactionId: burnTxId,
        memo: options.memo,
      };
    } catch (error) {
      progressCallback?.({
        stage: 'complete',
        percentage: 100,
        error: error instanceof Error ? error.message : 'Unknown error',
      });
      throw error;
    }
  }

  /**
   * Register a topic in the registry
   */
  async registerTopic(options: RegisterTopicOptions): Promise<void> {
    const { progressCallback } = options;

    try {
      progressCallback?.({
        stage: 'validating',
        percentage: 20,
      });

      const registerMessage: HCS20RegisterMessage = {
        p: 'hcs-20',
        op: 'register',
        name: options.name,
        metadata: options.metadata,
        private: options.isPrivate,
        t_id: this.topicToString(options.topicId),
        m: options.memo,
      };

      const validation = this.validateMessage(registerMessage);
      if (!validation.valid) {
        throw new PointsValidationError(
          'Invalid register message',
          validation.errors!,
        );
      }

      progressCallback?.({
        stage: 'submitting',
        percentage: 50,
      });

      const registerResult = await this.submitPayload(
        this.registryTopicId,
        registerMessage,
        false,
      );

      const registerTxId =
        (registerResult as any).transactionHash?.toString() || '';

      progressCallback?.({
        stage: 'confirming',
        percentage: 80,
        registerTxId,
      });

      await new Promise(resolve => setTimeout(resolve, 2000));

      progressCallback?.({
        stage: 'complete',
        percentage: 100,
        registerTxId,
      });
    } catch (error) {
      progressCallback?.({
        stage: 'complete',
        percentage: 100,
        error: error instanceof Error ? error.message : 'Unknown error',
      });
      throw new TopicRegistrationError(
        error instanceof Error ? error.message : 'Unknown error',
        this.topicToString(options.topicId),
      );
    }
  }

  /**
   * Submit payload to topic using HWC
   */
  private async submitPayload(
    topicId: string,
    payload: object | string,
    requiresFee?: boolean,
  ): Promise<TransactionReceipt> {
    this.logger.debug(`Submitting payload to topic ${topicId}`);

    let message: string;
    if (typeof payload === 'string') {
      message = payload;
    } else {
      message = JSON.stringify(payload);
    }

    const transaction = new TopicMessageSubmitTransaction()
      .setTopicId(TopicId.fromString(topicId))
      .setMessage(message);

    if (requiresFee) {
      this.logger.info(
        'Topic requires fee payment, setting max transaction fee',
      );
      transaction.setMaxTransactionFee(new Hbar(this.feeAmount));
    }

    const transactionResponse =
      await this.hwc.executeTransactionWithErrorHandling(
        transaction as any,
        false,
      );

    if (transactionResponse?.error) {
      this.logger.error(
        `Failed to submit payload: ${transactionResponse.error}`,
      );
      throw new Error(`Failed to submit payload: ${transactionResponse.error}`);
    }

    if (!transactionResponse?.result) {
      this.logger.error(
        'Failed to submit message: receipt is null or undefined',
      );
      throw new Error('Failed to submit message: receipt is null or undefined');
    }

    this.logger.debug('Payload submitted successfully via HWC');
    return transactionResponse.result;
  }
}<|MERGE_RESOLUTION|>--- conflicted
+++ resolved
@@ -77,8 +77,6 @@
     return accountInfo.accountId;
   }
 
-<<<<<<< HEAD
-=======
   async createRegistryTopic(): Promise<string> {
     const hcs2Client = new BrowserHCS2Client({
       hwc: this.hwc,
@@ -94,7 +92,6 @@
     return topicCreateResponse.topicId;
   }
 
->>>>>>> 02eb56f3
   /**
    * Deploy new points
    */
