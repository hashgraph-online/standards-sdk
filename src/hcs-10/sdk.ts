--- conflicted
+++ resolved
@@ -104,40 +104,6 @@
       module: 'HCS-SDK',
       silent: config.silent,
     });
-<<<<<<< HEAD
-
-    
-    this.client =
-      config.network === 'mainnet' ? Client.forMainnet() : Client.forTestnet();
-    this.operatorPrivateKey = config.operatorPrivateKey;
-    this.operatorAccountId = config.operatorId;
-    
-    if (config.keyType) {
-      this.keyType = config.keyType;
-      const PK =
-        this.keyType === 'ecdsa'
-          ? PrivateKey.fromStringECDSA(this.operatorPrivateKey)
-          : PrivateKey.fromStringED25519(this.operatorPrivateKey);
-      
-      this.client.setOperator(config.operatorId, PK);
-    } else {
-      try {
-        const keyDetection = detectKeyTypeFromString(this.operatorPrivateKey);
-        this.keyType = keyDetection.detectedType;
-        
-        if (keyDetection.warning) {
-          this.logger.warn(keyDetection.warning);
-        }
-        
-        this.client.setOperator(config.operatorId, keyDetection.privateKey);
-      } catch (error) {
-        this.logger.warn(
-          'Failed to detect key type from private key format, will query mirror node',
-        );
-        this.keyType = 'ecdsa'; // Default to ECDSA
-      }
-=======
->>>>>>> acbcba72
 
     this.operatorAccountId = config.operatorId;
     this.operatorCtx = createNodeOperatorContext({
@@ -170,41 +136,8 @@
     });
   }
 
-<<<<<<< HEAD
-  public async initializeOperator(): Promise<{
-    accountId: string;
-    privateKey: string;
-    keyType: 'ed25519' | 'ecdsa';
-    client: Client;
-  }> {
-    const account = await this.requestAccount(this.operatorAccountId);
-    const keyType = account?.key?._type;
-
-    if (keyType && keyType.includes('ECDSA')) {
-      this.keyType = 'ecdsa';
-    } else if (keyType && keyType.includes('ED25519')) {
-      this.keyType = 'ed25519';
-    } else {
-      this.keyType = 'ecdsa'; // Default to ECDSA
-    }
-
-    const PK =
-      this.keyType === 'ecdsa'
-        ? PrivateKey.fromStringECDSA(this.operatorPrivateKey)
-        : PrivateKey.fromStringED25519(this.operatorPrivateKey);
-
-    this.client.setOperator(this.operatorAccountId, PK);
-
-    return {
-      accountId: this.operatorAccountId,
-      privateKey: this.operatorPrivateKey,
-      keyType: this.keyType,
-      client: this.client,
-    };
-=======
   private async ensureInitialized(): Promise<void> {
     await this.operatorCtx.ensureInitialized();
->>>>>>> acbcba72
   }
 
   public getClient() {
@@ -1088,17 +1021,7 @@
     submitKey?: boolean | PublicKey | KeyList,
     feeConfig?: TopicFeeConfig,
   ): Promise<string> {
-<<<<<<< HEAD
-    this.logger.info('Creating topic', {
-      operatorId: this.client.operatorAccountId?.toString(),
-      keyType: this.keyType,
-      hasOperatorPublicKey: !!this.client.operatorPublicKey,
-      operatorPrivateKeyLength: this.operatorPrivateKey?.length,
-    });
-    const transaction = new TopicCreateTransaction().setTopicMemo(memo);
-=======
     this.logger.info('Creating topic');
->>>>>>> acbcba72
 
     const transaction = buildTopicCreateTx({
       memo,
@@ -1111,7 +1034,7 @@
       await this.setupFees(transaction, feeConfig);
     }
 
-    
+
     try {
       const txResponse = await transaction.execute(this.client);
       const receipt = await txResponse.getReceipt(this.client);
