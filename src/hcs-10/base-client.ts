--- conflicted
+++ resolved
@@ -82,12 +82,8 @@
 }
 
 export abstract class HCS10BaseClient extends Registration {
-<<<<<<< HEAD
-  protected logger: Logger;
-=======
   protected network: string;
   protected logger: ILogger;
->>>>>>> ba74ebf7
   protected feeAmount: number;
   public mirrorNode: HederaMirrorNode;
   public network: string;
