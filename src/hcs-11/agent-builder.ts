--- conflicted
+++ resolved
@@ -29,12 +29,7 @@
  */
 export class AgentBuilder {
   private config: Partial<AgentConfiguration> = {};
-<<<<<<< HEAD
-  private logger: Logger;
-  private baseAccount?: string;
-=======
   private logger: ILogger;
->>>>>>> ba74ebf7
 
   constructor() {
     this.logger = Logger.getInstance({
